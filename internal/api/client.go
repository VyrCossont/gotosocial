// GoToSocial
// Copyright (C) GoToSocial Authors admin@gotosocial.org
// SPDX-License-Identifier: AGPL-3.0-or-later
//
// This program is free software: you can redistribute it and/or modify
// it under the terms of the GNU Affero General Public License as published by
// the Free Software Foundation, either version 3 of the License, or
// (at your option) any later version.
//
// This program is distributed in the hope that it will be useful,
// but WITHOUT ANY WARRANTY; without even the implied warranty of
// MERCHANTABILITY or FITNESS FOR A PARTICULAR PURPOSE.  See the
// GNU Affero General Public License for more details.
//
// You should have received a copy of the GNU Affero General Public License
// along with this program.  If not, see <http://www.gnu.org/licenses/>.

package api

import (
	"time"

	"github.com/gin-gonic/gin"
	"github.com/superseriousbusiness/gotosocial/internal/api/client/accounts"
	"github.com/superseriousbusiness/gotosocial/internal/api/client/admin"
	"github.com/superseriousbusiness/gotosocial/internal/api/client/apps"
	"github.com/superseriousbusiness/gotosocial/internal/api/client/blocks"
	"github.com/superseriousbusiness/gotosocial/internal/api/client/bookmarks"
	"github.com/superseriousbusiness/gotosocial/internal/api/client/conversations"
	"github.com/superseriousbusiness/gotosocial/internal/api/client/customemojis"
	"github.com/superseriousbusiness/gotosocial/internal/api/client/exports"
	"github.com/superseriousbusiness/gotosocial/internal/api/client/favourites"
	"github.com/superseriousbusiness/gotosocial/internal/api/client/featuredtags"
	filtersV1 "github.com/superseriousbusiness/gotosocial/internal/api/client/filters/v1"
	filtersV2 "github.com/superseriousbusiness/gotosocial/internal/api/client/filters/v2"
	"github.com/superseriousbusiness/gotosocial/internal/api/client/followedtags"
	"github.com/superseriousbusiness/gotosocial/internal/api/client/followrequests"
	importdata "github.com/superseriousbusiness/gotosocial/internal/api/client/import"
	"github.com/superseriousbusiness/gotosocial/internal/api/client/instance"
	"github.com/superseriousbusiness/gotosocial/internal/api/client/interactionpolicies"
	"github.com/superseriousbusiness/gotosocial/internal/api/client/interactionrequests"
	"github.com/superseriousbusiness/gotosocial/internal/api/client/lists"
	"github.com/superseriousbusiness/gotosocial/internal/api/client/markers"
	"github.com/superseriousbusiness/gotosocial/internal/api/client/media"
	"github.com/superseriousbusiness/gotosocial/internal/api/client/mutes"
	"github.com/superseriousbusiness/gotosocial/internal/api/client/notifications"
	"github.com/superseriousbusiness/gotosocial/internal/api/client/polls"
	"github.com/superseriousbusiness/gotosocial/internal/api/client/preferences"
	"github.com/superseriousbusiness/gotosocial/internal/api/client/reports"
	"github.com/superseriousbusiness/gotosocial/internal/api/client/search"
	"github.com/superseriousbusiness/gotosocial/internal/api/client/statuses"
	"github.com/superseriousbusiness/gotosocial/internal/api/client/streaming"
	"github.com/superseriousbusiness/gotosocial/internal/api/client/tags"
	"github.com/superseriousbusiness/gotosocial/internal/api/client/timelines"
	"github.com/superseriousbusiness/gotosocial/internal/api/client/user"
	"github.com/superseriousbusiness/gotosocial/internal/db"
	"github.com/superseriousbusiness/gotosocial/internal/middleware"
	"github.com/superseriousbusiness/gotosocial/internal/processing"
	"github.com/superseriousbusiness/gotosocial/internal/router"
	"github.com/superseriousbusiness/gotosocial/internal/state"
)

type Client struct {
	processor *processing.Processor
	db        db.DB

	accounts            *accounts.Module            // api/v1/accounts, api/v1/profile
	admin               *admin.Module               // api/v1/admin
	apps                *apps.Module                // api/v1/apps
	blocks              *blocks.Module              // api/v1/blocks
	bookmarks           *bookmarks.Module           // api/v1/bookmarks
	conversations       *conversations.Module       // api/v1/conversations
	customEmojis        *customemojis.Module        // api/v1/custom_emojis
	exports             *exports.Module             // api/v1/exports
	favourites          *favourites.Module          // api/v1/favourites
	featuredTags        *featuredtags.Module        // api/v1/featured_tags
	filtersV1           *filtersV1.Module           // api/v1/filters
	filtersV2           *filtersV2.Module           // api/v2/filters
	followRequests      *followrequests.Module      // api/v1/follow_requests
	followedTags        *followedtags.Module        // api/v1/followed_tags
<<<<<<< HEAD
=======
	importData          *importdata.Module          // api/v1/import
>>>>>>> 4fa0d412
	instance            *instance.Module            // api/v1/instance
	interactionPolicies *interactionpolicies.Module // api/v1/interaction_policies
	interactionRequests *interactionrequests.Module // api/v1/interaction_requests
	lists               *lists.Module               // api/v1/lists
	markers             *markers.Module             // api/v1/markers
	media               *media.Module               // api/v1/media, api/v2/media
	mutes               *mutes.Module               // api/v1/mutes
	notifications       *notifications.Module       // api/v1/notifications
	polls               *polls.Module               // api/v1/polls
	preferences         *preferences.Module         // api/v1/preferences
	reports             *reports.Module             // api/v1/reports
	search              *search.Module              // api/v1/search, api/v2/search
	statuses            *statuses.Module            // api/v1/statuses
	streaming           *streaming.Module           // api/v1/streaming
	tags                *tags.Module                // api/v1/tags
	timelines           *timelines.Module           // api/v1/timelines
	user                *user.Module                // api/v1/user
}

func (c *Client) Route(r *router.Router, m ...gin.HandlerFunc) {
	// create a new group on the top level client 'api' prefix
	apiGroup := r.AttachGroup("api")

	// attach non-global middlewares appropriate to the client api
	apiGroup.Use(m...)
	apiGroup.Use(
		middleware.TokenCheck(c.db, c.processor.OAuthValidateBearerToken),
		middleware.CacheControl(middleware.CacheControlConfig{
			// Never cache client api responses.
			Directives: []string{"no-store"},
		}),
	)

	// for each client api module, pass it the Handle function
	// so that the module can attach its routes to this group
	h := apiGroup.Handle
	c.accounts.Route(h)
	c.admin.Route(h)
	c.apps.Route(h)
	c.blocks.Route(h)
	c.bookmarks.Route(h)
	c.conversations.Route(h)
	c.customEmojis.Route(h)
	c.exports.Route(h)
	c.favourites.Route(h)
	c.featuredTags.Route(h)
	c.filtersV1.Route(h)
	c.filtersV2.Route(h)
	c.followRequests.Route(h)
	c.followedTags.Route(h)
<<<<<<< HEAD
=======
	c.importData.Route(h)
>>>>>>> 4fa0d412
	c.instance.Route(h)
	c.interactionPolicies.Route(h)
	c.interactionRequests.Route(h)
	c.lists.Route(h)
	c.markers.Route(h)
	c.media.Route(h)
	c.mutes.Route(h)
	c.notifications.Route(h)
	c.polls.Route(h)
	c.preferences.Route(h)
	c.reports.Route(h)
	c.search.Route(h)
	c.statuses.Route(h)
	c.streaming.Route(h)
	c.tags.Route(h)
	c.timelines.Route(h)
	c.user.Route(h)
}

func NewClient(state *state.State, p *processing.Processor) *Client {
	return &Client{
		processor: p,
		db:        state.DB,

		accounts:            accounts.New(p),
		admin:               admin.New(state, p),
		apps:                apps.New(p),
		blocks:              blocks.New(p),
		bookmarks:           bookmarks.New(p),
		conversations:       conversations.New(p),
		customEmojis:        customemojis.New(p),
		exports:             exports.New(p),
		favourites:          favourites.New(p),
		featuredTags:        featuredtags.New(p),
		filtersV1:           filtersV1.New(p),
		filtersV2:           filtersV2.New(p),
		followRequests:      followrequests.New(p),
		followedTags:        followedtags.New(p),
<<<<<<< HEAD
=======
		importData:          importdata.New(p),
>>>>>>> 4fa0d412
		instance:            instance.New(p),
		interactionPolicies: interactionpolicies.New(p),
		interactionRequests: interactionrequests.New(p),
		lists:               lists.New(p),
		markers:             markers.New(p),
		media:               media.New(p),
		mutes:               mutes.New(p),
		notifications:       notifications.New(p),
		polls:               polls.New(p),
		preferences:         preferences.New(p),
		reports:             reports.New(p),
		search:              search.New(p),
		statuses:            statuses.New(p),
		streaming:           streaming.New(p, time.Second*30, 4096),
		tags:                tags.New(p),
		timelines:           timelines.New(p),
		user:                user.New(p),
	}
}<|MERGE_RESOLUTION|>--- conflicted
+++ resolved
@@ -78,10 +78,7 @@
 	filtersV2           *filtersV2.Module           // api/v2/filters
 	followRequests      *followrequests.Module      // api/v1/follow_requests
 	followedTags        *followedtags.Module        // api/v1/followed_tags
-<<<<<<< HEAD
-=======
 	importData          *importdata.Module          // api/v1/import
->>>>>>> 4fa0d412
 	instance            *instance.Module            // api/v1/instance
 	interactionPolicies *interactionpolicies.Module // api/v1/interaction_policies
 	interactionRequests *interactionrequests.Module // api/v1/interaction_requests
@@ -132,10 +129,7 @@
 	c.filtersV2.Route(h)
 	c.followRequests.Route(h)
 	c.followedTags.Route(h)
-<<<<<<< HEAD
-=======
 	c.importData.Route(h)
->>>>>>> 4fa0d412
 	c.instance.Route(h)
 	c.interactionPolicies.Route(h)
 	c.interactionRequests.Route(h)
@@ -174,10 +168,7 @@
 		filtersV2:           filtersV2.New(p),
 		followRequests:      followrequests.New(p),
 		followedTags:        followedtags.New(p),
-<<<<<<< HEAD
-=======
 		importData:          importdata.New(p),
->>>>>>> 4fa0d412
 		instance:            instance.New(p),
 		interactionPolicies: interactionpolicies.New(p),
 		interactionRequests: interactionrequests.New(p),
