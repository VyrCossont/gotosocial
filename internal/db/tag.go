--- conflicted
+++ resolved
@@ -41,13 +41,8 @@
 	// GetFollowedTags gets the user's followed tags.
 	GetFollowedTags(ctx context.Context, accountID string, page *paging.Page) ([]*gtsmodel.Tag, error)
 
-<<<<<<< HEAD
-	// DoesAccountFollowTag returns whether the account follows the given tag.
-	DoesAccountFollowTag(ctx context.Context, accountID string, tagID string) (bool, error)
-=======
 	// IsAccountFollowingTag returns whether the account follows the given tag.
 	IsAccountFollowingTag(ctx context.Context, accountID string, tagID string) (bool, error)
->>>>>>> 4fa0d412
 
 	// PutFollowedTag creates a new followed tag for a the given user.
 	// If it already exists, it returns without an error.
@@ -60,11 +55,6 @@
 	// DeleteFollowedTagsByAccountID deletes all of an account's followed tags.
 	DeleteFollowedTagsByAccountID(ctx context.Context, accountID string) error
 
-<<<<<<< HEAD
-	// GetFollowerAccountIDsForTagIDs returns the account IDs of any followers of the given tag IDs.
-	GetFollowerAccountIDsForTagIDs(ctx context.Context, tagIDs []string) ([]string, error)
-=======
 	// GetAccountIDsFollowingTagIDs returns the account IDs of any followers of the given tag IDs.
 	GetAccountIDsFollowingTagIDs(ctx context.Context, tagIDs []string) ([]string, error)
->>>>>>> 4fa0d412
 }