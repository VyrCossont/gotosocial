// GoToSocial
// Copyright (C) GoToSocial Authors admin@gotosocial.org
// SPDX-License-Identifier: AGPL-3.0-or-later
//
// This program is free software: you can redistribute it and/or modify
// it under the terms of the GNU Affero General Public License as published by
// the Free Software Foundation, either version 3 of the License, or
// (at your option) any later version.
//
// This program is distributed in the hope that it will be useful,
// but WITHOUT ANY WARRANTY; without even the implied warranty of
// MERCHANTABILITY or FITNESS FOR A PARTICULAR PURPOSE.  See the
// GNU Affero General Public License for more details.
//
// You should have received a copy of the GNU Affero General Public License
// along with this program.  If not, see <http://www.gnu.org/licenses/>.

package processing

import (
	"github.com/superseriousbusiness/gotosocial/internal/cleaner"
	"github.com/superseriousbusiness/gotosocial/internal/email"
	"github.com/superseriousbusiness/gotosocial/internal/federation"
	"github.com/superseriousbusiness/gotosocial/internal/filter/interaction"
	"github.com/superseriousbusiness/gotosocial/internal/filter/visibility"
	"github.com/superseriousbusiness/gotosocial/internal/gtsmodel"
	mm "github.com/superseriousbusiness/gotosocial/internal/media"
	"github.com/superseriousbusiness/gotosocial/internal/oauth"
	"github.com/superseriousbusiness/gotosocial/internal/processing/account"
	"github.com/superseriousbusiness/gotosocial/internal/processing/admin"
	"github.com/superseriousbusiness/gotosocial/internal/processing/advancedmigrations"
	"github.com/superseriousbusiness/gotosocial/internal/processing/common"
	"github.com/superseriousbusiness/gotosocial/internal/processing/conversations"
	"github.com/superseriousbusiness/gotosocial/internal/processing/fedi"
	filtersv1 "github.com/superseriousbusiness/gotosocial/internal/processing/filters/v1"
	filtersv2 "github.com/superseriousbusiness/gotosocial/internal/processing/filters/v2"
	"github.com/superseriousbusiness/gotosocial/internal/processing/interactionrequests"
	"github.com/superseriousbusiness/gotosocial/internal/processing/list"
	"github.com/superseriousbusiness/gotosocial/internal/processing/markers"
	"github.com/superseriousbusiness/gotosocial/internal/processing/media"
	"github.com/superseriousbusiness/gotosocial/internal/processing/polls"
	"github.com/superseriousbusiness/gotosocial/internal/processing/report"
	"github.com/superseriousbusiness/gotosocial/internal/processing/search"
	"github.com/superseriousbusiness/gotosocial/internal/processing/status"
	"github.com/superseriousbusiness/gotosocial/internal/processing/stream"
	"github.com/superseriousbusiness/gotosocial/internal/processing/tags"
	"github.com/superseriousbusiness/gotosocial/internal/processing/timeline"
	"github.com/superseriousbusiness/gotosocial/internal/processing/user"
	"github.com/superseriousbusiness/gotosocial/internal/processing/workers"
	"github.com/superseriousbusiness/gotosocial/internal/state"
	"github.com/superseriousbusiness/gotosocial/internal/text"
	"github.com/superseriousbusiness/gotosocial/internal/typeutils"
)

// Processor groups together processing functions and
// sub processors for handling actions + events coming
// from either the client or federating APIs.
//
// Many of the functions available through this struct
// or sub processors will trigger asynchronous processing
// via the workers contained in state.
type Processor struct {
	converter   *typeutils.Converter
	oauthServer oauth.Server
	state       *state.State

	/*
		Required for instance description / terms updating.
	*/

	formatter        *text.Formatter
	parseMentionFunc gtsmodel.ParseMentionFunc

	/*
		SUB-PROCESSORS
	*/

<<<<<<< HEAD
	account            account.Processor
	admin              admin.Processor
	advancedmigrations advancedmigrations.Processor
	conversations      conversations.Processor
	fedi               fedi.Processor
	filtersv1          filtersv1.Processor
	filtersv2          filtersv2.Processor
	list               list.Processor
	markers            markers.Processor
	media              media.Processor
	polls              polls.Processor
	report             report.Processor
	search             search.Processor
	status             status.Processor
	stream             stream.Processor
	tags               tags.Processor
	timeline           timeline.Processor
	user               user.Processor
	workers            workers.Processor
=======
	account             account.Processor
	admin               admin.Processor
	advancedmigrations  advancedmigrations.Processor
	conversations       conversations.Processor
	fedi                fedi.Processor
	filtersv1           filtersv1.Processor
	filtersv2           filtersv2.Processor
	interactionRequests interactionrequests.Processor
	list                list.Processor
	markers             markers.Processor
	media               media.Processor
	polls               polls.Processor
	report              report.Processor
	search              search.Processor
	status              status.Processor
	stream              stream.Processor
	tags                tags.Processor
	timeline            timeline.Processor
	user                user.Processor
	workers             workers.Processor
>>>>>>> 4fa0d412
}

func (p *Processor) Account() *account.Processor {
	return &p.account
}

func (p *Processor) Admin() *admin.Processor {
	return &p.admin
}

func (p *Processor) AdvancedMigrations() *advancedmigrations.Processor {
	return &p.advancedmigrations
}

func (p *Processor) Conversations() *conversations.Processor {
	return &p.conversations
}

func (p *Processor) Fedi() *fedi.Processor {
	return &p.fedi
}

func (p *Processor) FiltersV1() *filtersv1.Processor {
	return &p.filtersv1
}

func (p *Processor) FiltersV2() *filtersv2.Processor {
	return &p.filtersv2
}

func (p *Processor) InteractionRequests() *interactionrequests.Processor {
	return &p.interactionRequests
}

func (p *Processor) List() *list.Processor {
	return &p.list
}

func (p *Processor) Markers() *markers.Processor {
	return &p.markers
}

func (p *Processor) Media() *media.Processor {
	return &p.media
}

func (p *Processor) Polls() *polls.Processor {
	return &p.polls
}

func (p *Processor) Report() *report.Processor {
	return &p.report
}

func (p *Processor) Search() *search.Processor {
	return &p.search
}

func (p *Processor) Status() *status.Processor {
	return &p.status
}

func (p *Processor) Stream() *stream.Processor {
	return &p.stream
}

func (p *Processor) Tags() *tags.Processor {
	return &p.tags
}

func (p *Processor) Timeline() *timeline.Processor {
	return &p.timeline
}

func (p *Processor) User() *user.Processor {
	return &p.user
}

func (p *Processor) Workers() *workers.Processor {
	return &p.workers
}

// NewProcessor returns a new Processor.
func NewProcessor(
	cleaner *cleaner.Cleaner,
	converter *typeutils.Converter,
	federator *federation.Federator,
	oauthServer oauth.Server,
	mediaManager *mm.Manager,
	state *state.State,
	emailSender email.Sender,
	visFilter *visibility.Filter,
	intFilter *interaction.Filter,
) *Processor {
	parseMentionFunc := GetParseMentionFunc(state, federator)
	processor := &Processor{
		converter:        converter,
		oauthServer:      oauthServer,
		state:            state,
		formatter:        text.NewFormatter(state.DB),
		parseMentionFunc: parseMentionFunc,
	}

	// Instantiate sub processors.
	//
	// Start with sub processors that will
	// be required by the workers processor.
	common := common.New(state, mediaManager, converter, federator, visFilter)
	processor.account = account.New(&common, state, converter, mediaManager, federator, visFilter, parseMentionFunc)
	processor.media = media.New(&common, state, converter, federator, mediaManager, federator.TransportController())
	processor.stream = stream.New(state, oauthServer)

	// Instantiate the rest of the sub
	// processors + pin them to this struct.
	processor.account = account.New(&common, state, converter, mediaManager, federator, visFilter, parseMentionFunc)
	processor.admin = admin.New(&common, state, cleaner, federator, converter, mediaManager, federator.TransportController(), emailSender)
	processor.conversations = conversations.New(state, converter, visFilter)
	processor.fedi = fedi.New(state, &common, converter, federator, visFilter)
	processor.filtersv1 = filtersv1.New(state, converter, &processor.stream)
	processor.filtersv2 = filtersv2.New(state, converter, &processor.stream)
	processor.interactionRequests = interactionrequests.New(&common, state, converter)
	processor.list = list.New(state, converter)
	processor.markers = markers.New(state, converter)
	processor.polls = polls.New(&common, state, converter)
	processor.report = report.New(state, converter)
	processor.tags = tags.New(state, converter)
	processor.timeline = timeline.New(state, converter, visFilter)
	processor.search = search.New(state, federator, converter, visFilter)
	processor.status = status.New(state, &common, &processor.polls, federator, converter, visFilter, intFilter, parseMentionFunc)
	processor.user = user.New(state, converter, oauthServer, emailSender)

	// The advanced migrations processor sequences advanced migrations from all other processors.
	processor.advancedmigrations = advancedmigrations.New(&processor.conversations)

	// Workers processor handles asynchronous
	// worker jobs; instantiate it separately
	// and pass subset of sub processors it needs.
	processor.workers = workers.New(
		state,
		&common,
		federator,
		converter,
		visFilter,
		emailSender,
		&processor.account,
		&processor.media,
		&processor.stream,
		&processor.conversations,
	)

	return processor
}<|MERGE_RESOLUTION|>--- conflicted
+++ resolved
@@ -75,27 +75,6 @@
 		SUB-PROCESSORS
 	*/
 
-<<<<<<< HEAD
-	account            account.Processor
-	admin              admin.Processor
-	advancedmigrations advancedmigrations.Processor
-	conversations      conversations.Processor
-	fedi               fedi.Processor
-	filtersv1          filtersv1.Processor
-	filtersv2          filtersv2.Processor
-	list               list.Processor
-	markers            markers.Processor
-	media              media.Processor
-	polls              polls.Processor
-	report             report.Processor
-	search             search.Processor
-	status             status.Processor
-	stream             stream.Processor
-	tags               tags.Processor
-	timeline           timeline.Processor
-	user               user.Processor
-	workers            workers.Processor
-=======
 	account             account.Processor
 	admin               admin.Processor
 	advancedmigrations  advancedmigrations.Processor
@@ -116,7 +95,6 @@
 	timeline            timeline.Processor
 	user                user.Processor
 	workers             workers.Processor
->>>>>>> 4fa0d412
 }
 
 func (p *Processor) Account() *account.Processor {
