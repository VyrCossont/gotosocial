basePath: /
definitions:
    FilterAction:
        title: FilterAction is the action to apply to statuses matching a filter.
        type: string
        x-go-package: github.com/superseriousbusiness/gotosocial/internal/api/model
    InstanceConfigurationEmojis:
        properties:
            emoji_size_limit:
                description: Max allowed emoji image size in bytes.
                example: 51200
                format: int64
                type: integer
                x-go-name: EmojiSizeLimit
        title: InstanceConfigurationEmojis models instance emoji config parameters.
        type: object
        x-go-package: github.com/superseriousbusiness/gotosocial/internal/api/model
    Link:
        description: See https://webfinger.net/ and https://www.rfc-editor.org/rfc/rfc6415.html#section-3.1
        properties:
            href:
                type: string
                x-go-name: Href
            rel:
                type: string
                x-go-name: Rel
            template:
                type: string
                x-go-name: Template
            type:
                type: string
                x-go-name: Type
        title: Link represents one 'link' in a slice of links returned from a lookup request.
        type: object
        x-go-package: github.com/superseriousbusiness/gotosocial/internal/api/model
    Mention:
        properties:
            acct:
                description: |-
                    The account URI as discovered via webfinger.
                    Equal to username for local users, or username@domain for remote users.
                example: some_user@example.org
                type: string
                x-go-name: Acct
            id:
                description: The ID of the mentioned account.
                example: 01FBYJHQWQZAVWFRK9PDYTKGMB
                type: string
                x-go-name: ID
            url:
                description: The web URL of the mentioned account's profile.
                example: https://example.org/@some_user
                type: string
                x-go-name: URL
            username:
                description: The username of the mentioned account.
                example: some_user
                type: string
                x-go-name: Username
        title: Mention represents a mention of another account.
        type: object
        x-go-package: github.com/superseriousbusiness/gotosocial/internal/api/model
    NodeInfoServices:
        properties:
            inbound:
                items:
                    type: string
                type: array
                x-go-name: Inbound
            outbound:
                items:
                    type: string
                type: array
                x-go-name: Outbound
        title: NodeInfoServices represents inbound and outbound services that this node offers connections to.
        type: object
        x-go-package: github.com/superseriousbusiness/gotosocial/internal/api/model
    NodeInfoSoftware:
        properties:
            name:
                example: gotosocial
                type: string
                x-go-name: Name
            version:
                example: 0.1.2 1234567
                type: string
                x-go-name: Version
        title: NodeInfoSoftware represents the name and version number of the software of this node.
        type: object
        x-go-package: github.com/superseriousbusiness/gotosocial/internal/api/model
    NodeInfoUsage:
        properties:
            localPosts:
                format: int64
                type: integer
                x-go-name: LocalPosts
            users:
                $ref: '#/definitions/NodeInfoUsers'
        title: NodeInfoUsage represents usage information about this server, such as number of users.
        type: object
        x-go-package: github.com/superseriousbusiness/gotosocial/internal/api/model
    NodeInfoUsers:
        properties:
            total:
                format: int64
                type: integer
                x-go-name: Total
        title: NodeInfoUsers represents aggregate information about the users on the server.
        type: object
        x-go-package: github.com/superseriousbusiness/gotosocial/internal/api/model
    Source:
        description: Returned as an additional entity when verifying and updated credentials, as an attribute of Account.
        properties:
            also_known_as_uris:
                description: |-
                    This account is aliased to / also known as accounts at the
                    given ActivityPub URIs. To set this, use `/api/v1/accounts/alias`.

                    Omitted from json if empty / not set.
                items:
                    type: string
                type: array
                x-go-name: AlsoKnownAsURIs
            fields:
                description: Metadata about the account.
                items:
                    $ref: '#/definitions/field'
                type: array
                x-go-name: Fields
            follow_requests_count:
                description: The number of pending follow requests.
                format: int64
                type: integer
                x-go-name: FollowRequestsCount
            language:
                description: The default posting language for new statuses.
                type: string
                x-go-name: Language
            note:
                description: Profile bio.
                type: string
                x-go-name: Note
            privacy:
                description: |-
                    The default post privacy to be used for new statuses.
                    public = Public post
                    unlisted = Unlisted post
                    private = Followers-only post
                    direct = Direct post
                type: string
                x-go-name: Privacy
            sensitive:
                description: Whether new statuses should be marked sensitive by default.
                type: boolean
                x-go-name: Sensitive
            status_content_type:
                description: The default posting content type for new statuses.
                type: string
                x-go-name: StatusContentType
            web_visibility:
                description: |-
                    Visibility level(s) of posts to show for this account via the web api.
                    "public" = default, show only Public visibility posts on the web.
                    "unlisted" = show Public *and* Unlisted visibility posts on the web.
                    "none" = show no posts on the web, not even Public ones.
                type: string
                x-go-name: WebVisibility
        title: Source represents display or publishing preferences of user's own account.
        type: object
        x-go-package: github.com/superseriousbusiness/gotosocial/internal/api/model
    TimelineMarker:
        properties:
            last_read_id:
                description: The ID of the most recently viewed entity.
                type: string
                x-go-name: LastReadID
            updated_at:
                description: The timestamp of when the marker was set (ISO 8601 Datetime)
                type: string
                x-go-name: UpdatedAt
            version:
                description: Used for locking to prevent write conflicts.
                format: int64
                type: integer
                x-go-name: Version
        title: TimelineMarker contains information about a user's progress through a specific timeline.
        type: object
        x-go-package: github.com/superseriousbusiness/gotosocial/internal/api/model
    account:
        description: The modelled account can be either a remote account, or one on this instance.
        properties:
            acct:
                description: |-
                    The account URI as discovered via webfinger.
                    Equal to username for local users, or username@domain for remote users.
                example: some_user@example.org
                type: string
                x-go-name: Acct
            avatar:
                description: Web location of the account's avatar.
                example: https://example.org/media/some_user/avatar/original/avatar.jpeg
                type: string
                x-go-name: Avatar
            avatar_description:
                description: Description of this account's avatar, for alt text.
                example: A cute drawing of a smiling sloth.
                type: string
                x-go-name: AvatarDescription
            avatar_static:
                description: |-
                    Web location of a static version of the account's avatar.
                    Only relevant when the account's main avatar is a video or a gif.
                example: https://example.org/media/some_user/avatar/static/avatar.png
                type: string
                x-go-name: AvatarStatic
            bot:
                description: Account identifies as a bot.
                type: boolean
                x-go-name: Bot
            created_at:
                description: When the account was created (ISO 8601 Datetime).
                example: "2021-07-30T09:20:25+00:00"
                type: string
                x-go-name: CreatedAt
            custom_css:
                description: CustomCSS to include when rendering this account's profile or statuses.
                type: string
                x-go-name: CustomCSS
            discoverable:
                description: Account has opted into discovery features.
                type: boolean
                x-go-name: Discoverable
            display_name:
                description: The account's display name.
                example: big jeff (he/him)
                type: string
                x-go-name: DisplayName
            emojis:
                description: |-
                    Array of custom emojis used in this account's note or display name.
                    Empty for blocked accounts.
                items:
                    $ref: '#/definitions/emoji'
                type: array
                x-go-name: Emojis
            enable_rss:
                description: |-
                    Account has enabled RSS feed.
                    Key/value omitted if false.
                type: boolean
                x-go-name: EnableRSS
            fields:
                description: |-
                    Additional metadata attached to this account's profile.
                    Empty for blocked accounts.
                items:
                    $ref: '#/definitions/field'
                type: array
                x-go-name: Fields
            followers_count:
                description: Number of accounts following this account, according to our instance.
                format: int64
                type: integer
                x-go-name: FollowersCount
            following_count:
                description: Number of account's followed by this account, according to our instance.
                format: int64
                type: integer
                x-go-name: FollowingCount
            header:
                description: Web location of the account's header image.
                example: https://example.org/media/some_user/header/original/header.jpeg
                type: string
                x-go-name: Header
            header_description:
                description: Description of this account's header, for alt text.
                example: A sunlit field with purple flowers.
                type: string
                x-go-name: HeaderDescription
            header_static:
                description: |-
                    Web location of a static version of the account's header.
                    Only relevant when the account's main header is a video or a gif.
                example: https://example.org/media/some_user/header/static/header.png
                type: string
                x-go-name: HeaderStatic
            hide_collections:
                description: |-
                    Account has opted to hide their followers/following collections.
                    Key/value omitted if false.
                type: boolean
                x-go-name: HideCollections
            id:
                description: The account id.
                example: 01FBVD42CQ3ZEEVMW180SBX03B
                type: string
                x-go-name: ID
            last_status_at:
                description: When the account's most recent status was posted (ISO 8601 Datetime).
                example: "2021-07-30T09:20:25+00:00"
                type: string
                x-go-name: LastStatusAt
            locked:
                description: Account manually approves follow requests.
                type: boolean
                x-go-name: Locked
            moved:
                $ref: '#/definitions/account'
            note:
                description: Bio/description of this account.
                type: string
                x-go-name: Note
            role:
                $ref: '#/definitions/accountRole'
            roles:
                description: |-
                    Roles lists the public roles of the account on this instance.
                    Unlike Role, this is always available, but never includes permissions details.
                    Key/value omitted for remote accounts.
                items:
                    $ref: '#/definitions/accountDisplayRole'
                type: array
                x-go-name: Roles
            source:
                $ref: '#/definitions/Source'
            statuses_count:
                description: Number of statuses posted by this account, according to our instance.
                format: int64
                type: integer
                x-go-name: StatusesCount
            suspended:
                description: Account has been suspended by our instance.
                type: boolean
                x-go-name: Suspended
            theme:
                description: Filename of user-selected CSS theme to include when rendering this account's profile or statuses. Eg., `blurple-light.css`.
                type: string
                x-go-name: Theme
            url:
                description: Web location of the account's profile page.
                example: https://example.org/@some_user
                type: string
                x-go-name: URL
            username:
                description: The username of the account, not including domain.
                example: some_user
                type: string
                x-go-name: Username
        title: Account models a fediverse account.
        type: object
        x-go-name: Account
        x-go-package: github.com/superseriousbusiness/gotosocial/internal/api/model
    accountDisplayRole:
        description: This is a subset of AccountRole.
        properties:
            color:
                description: |-
                    Color is a 6-digit CSS-style hex color code with leading `#`, or an empty string if this role has no color.
                    Since GotoSocial doesn't use role colors, we leave this empty.
                type: string
                x-go-name: Color
            id:
                description: |-
                    ID of the role.
                    Not used by GotoSocial, but we set it to the role name, just in case a client expects a unique ID.
                type: string
                x-go-name: ID
            name:
                description: Name of the role.
                type: string
                x-go-name: Name
        title: AccountDisplayRole models a public, displayable role of an account.
        type: object
        x-go-name: AccountDisplayRole
        x-go-package: github.com/superseriousbusiness/gotosocial/internal/api/model
    accountExportStats:
        description: |-
            AccountExportStats models an account's stats
            specifically for the purpose of informing about
            export sizes at the /api/v1/exports/stats endpoint.
        properties:
            blocks_count:
                description: Number of accounts blocked by this account.
                example: 15
                format: int64
                type: integer
                x-go-name: BlocksCount
            followers_count:
                description: Number of accounts following this account.
                example: 50
                format: int64
                type: integer
                x-go-name: FollowersCount
            following_count:
                description: Number of accounts followed by this account.
                example: 50
                format: int64
                type: integer
                x-go-name: FollowingCount
            lists_count:
                description: Number of lists created by this account.
                example: 10
                format: int64
                type: integer
                x-go-name: ListsCount
            media_storage:
                description: 'TODO: String representation of media storage size attributed to this account.'
                example: 500MB
                type: string
                x-go-name: MediaStorage
            mutes_count:
                description: Number of accounts muted by this account.
                example: 11
                format: int64
                type: integer
                x-go-name: MutesCount
            statuses_count:
                description: Number of statuses created by this account.
                example: 81986
                format: int64
                type: integer
                x-go-name: StatusesCount
        type: object
        x-go-name: AccountExportStats
        x-go-package: github.com/superseriousbusiness/gotosocial/internal/api/model
    accountRelationship:
        properties:
            blocked_by:
                description: This account is blocking you.
                type: boolean
                x-go-name: BlockedBy
            blocking:
                description: You are blocking this account.
                type: boolean
                x-go-name: Blocking
            domain_blocking:
                description: You are blocking this account's domain.
                type: boolean
                x-go-name: DomainBlocking
            endorsed:
                description: You are featuring this account on your profile.
                type: boolean
                x-go-name: Endorsed
            followed_by:
                description: This account follows you.
                type: boolean
                x-go-name: FollowedBy
            following:
                description: You are following this account.
                type: boolean
                x-go-name: Following
            id:
                description: The account id.
                example: 01FBW9XGEP7G6K88VY4S9MPE1R
                type: string
                x-go-name: ID
            muting:
                description: You are muting this account.
                type: boolean
                x-go-name: Muting
            muting_notifications:
                description: You are muting notifications from this account.
                type: boolean
                x-go-name: MutingNotifications
            note:
                description: Your note on this account.
                type: string
                x-go-name: Note
            notifying:
                description: You are seeing notifications when this account posts.
                type: boolean
                x-go-name: Notifying
            requested:
                description: You have requested to follow this account, and the request is pending.
                type: boolean
                x-go-name: Requested
            requested_by:
                description: This account has requested to follow you, and the request is pending.
                type: boolean
                x-go-name: RequestedBy
            showing_reblogs:
                description: You are seeing reblogs/boosts from this account in your home timeline.
                type: boolean
                x-go-name: ShowingReblogs
        title: Relationship represents a relationship between accounts.
        type: object
        x-go-name: Relationship
        x-go-package: github.com/superseriousbusiness/gotosocial/internal/api/model
    accountRole:
        properties:
            color:
                description: |-
                    Color is a 6-digit CSS-style hex color code with leading `#`, or an empty string if this role has no color.
                    Since GotoSocial doesn't use role colors, we leave this empty.
                type: string
                x-go-name: Color
            highlighted:
                description: |-
                    Highlighted indicates whether the role is publicly visible on the user profile.
                    This is always true for GotoSocial's built-in admin and moderator roles, and false otherwise.
                type: boolean
                x-go-name: Highlighted
            id:
                description: |-
                    ID of the role.
                    Not used by GotoSocial, but we set it to the role name, just in case a client expects a unique ID.
                type: string
                x-go-name: ID
            name:
                description: Name of the role.
                type: string
                x-go-name: Name
            permissions:
                description: Permissions is a bitmap serialized as a numeric string, indicating which admin/moderation actions a user can perform.
                type: string
                x-go-name: Permissions
        title: AccountRole models the role of an account.
        type: object
        x-go-name: AccountRole
        x-go-package: github.com/superseriousbusiness/gotosocial/internal/api/model
    adminAccountInfo:
        properties:
            account:
                $ref: '#/definitions/account'
            approved:
                description: Whether the account is currently approved.
                type: boolean
                x-go-name: Approved
            confirmed:
                description: Whether the account has confirmed their email address.
                type: boolean
                x-go-name: Confirmed
            created_at:
                description: When the account was first discovered. (ISO 8601 Datetime)
                example: "2021-07-30T09:20:25+00:00"
                type: string
                x-go-name: CreatedAt
            created_by_application_id:
                description: The ID of the application that created this account.
                type: string
                x-go-name: CreatedByApplicationID
            disabled:
                description: Whether the account is currently disabled.
                type: boolean
                x-go-name: Disabled
            domain:
                description: |-
                    The domain of the account.
                    Null for local accounts.
                example: example.org
                type: string
                x-go-name: Domain
            email:
                description: |-
                    The email address associated with the account.
                    Empty string for remote accounts or accounts with
                    no known email address.
                example: someone@somewhere.com
                type: string
                x-go-name: Email
            id:
                description: The ID of the account in the database.
                example: 01GQ4PHNT622DQ9X95XQX4KKNR
                type: string
                x-go-name: ID
            invite_request:
                description: |-
                    The reason given when signing up.
                    Null if no reason / remote account.
                example: Pleaaaaaaaaaaaaaaase!!
                type: string
                x-go-name: InviteRequest
            invited_by_account_id:
                description: The ID of the account that invited this user
                type: string
                x-go-name: InvitedByAccountID
            ip:
                description: |-
                    The IP address last used to login to this account.
                    Null if not known.
                example: 192.0.2.1
                type: string
                x-go-name: IP
            ips:
                description: |-
                    All known IP addresses associated with this account.
                    NOT IMPLEMENTED (will always be empty array).
                example: []
                items: {}
                type: array
                x-go-name: IPs
            locale:
                description: The locale of the account. (ISO 639 Part 1 two-letter language code)
                example: en
                type: string
                x-go-name: Locale
            role:
                $ref: '#/definitions/accountRole'
            silenced:
                description: Whether the account is currently silenced
                type: boolean
                x-go-name: Silenced
            suspended:
                description: Whether the account is currently suspended.
                type: boolean
                x-go-name: Suspended
            username:
                description: The username of the account.
                example: dril
                type: string
                x-go-name: Username
        title: AdminAccountInfo models the admin view of an account's details.
        type: object
        x-go-name: AdminAccountInfo
        x-go-package: github.com/superseriousbusiness/gotosocial/internal/api/model
    adminActionResponse:
        description: |-
            AdminActionResponse models the server
            response to an admin action.
        properties:
            action_id:
                description: Internal ID of the action.
                example: 01H9QG6TZ9W5P0402VFRVM17TH
                type: string
                x-go-name: ActionID
        type: object
        x-go-name: AdminActionResponse
        x-go-package: github.com/superseriousbusiness/gotosocial/internal/api/model
    adminEmoji:
        properties:
            category:
                description: Used for sorting custom emoji in the picker.
                example: blobcats
                type: string
                x-go-name: Category
            content_type:
                description: The MIME content type of the emoji.
                example: image/png
                type: string
                x-go-name: ContentType
            disabled:
                description: True if this emoji has been disabled by an admin action.
                example: false
                type: boolean
                x-go-name: Disabled
            domain:
                description: The domain from which the emoji originated. Only defined for remote domains, otherwise key will not be set.
                example: example.org
                type: string
                x-go-name: Domain
            id:
                description: The ID of the emoji.
                example: 01GEM7SFDZ7GZNRXFVZ3X4E4N1
                type: string
                x-go-name: ID
            shortcode:
                description: The name of the custom emoji.
                example: blobcat_uwu
                type: string
                x-go-name: Shortcode
            static_url:
                description: A link to a static copy of the custom emoji.
                example: https://example.org/fileserver/emojis/blogcat_uwu.png
                type: string
                x-go-name: StaticURL
            total_file_size:
                description: The total file size taken up by the emoji in bytes, including static and animated versions.
                example: 69420
                format: int64
                type: integer
                x-go-name: TotalFileSize
            updated_at:
                description: Time when the emoji image was last updated.
                example: "2022-10-05T09:21:26.419Z"
                type: string
                x-go-name: UpdatedAt
            uri:
                description: The ActivityPub URI of the emoji.
                example: https://example.org/emojis/016T5Q3SQKBT337DAKVSKNXXW1
                type: string
                x-go-name: URI
            url:
                description: Web URL of the custom emoji.
                example: https://example.org/fileserver/emojis/blogcat_uwu.gif
                type: string
                x-go-name: URL
            visible_in_picker:
                description: Emoji is visible in the emoji picker of the instance.
                example: true
                type: boolean
                x-go-name: VisibleInPicker
        title: AdminEmoji models the admin view of a custom emoji.
        type: object
        x-go-name: AdminEmoji
        x-go-package: github.com/superseriousbusiness/gotosocial/internal/api/model
    adminReport:
        properties:
            account:
                $ref: '#/definitions/adminAccountInfo'
            action_taken:
                description: Whether an action has been taken by an admin in response to this report.
                example: false
                type: boolean
                x-go-name: ActionTaken
            action_taken_at:
                description: |-
                    If an action was taken, at what time was this done? (ISO 8601 Datetime)
                    Will be null if not set / no action yet taken.
                example: "2021-07-30T09:20:25+00:00"
                type: string
                x-go-name: ActionTakenAt
            action_taken_by_account:
                $ref: '#/definitions/adminAccountInfo'
            action_taken_comment:
                description: |-
                    If an action was taken, what comment was made by the admin on the taken action?
                    Will be null if not set / no action yet taken.
                example: Account was suspended.
                type: string
                x-go-name: ActionTakenComment
            assigned_account:
                $ref: '#/definitions/adminAccountInfo'
            category:
                description: Under what category was this report created?
                example: spam
                type: string
                x-go-name: Category
            comment:
                description: |-
                    Comment submitted when the report was created.
                    Will be empty if no comment was submitted.
                example: This person has been harassing me.
                type: string
                x-go-name: Comment
            created_at:
                description: The date when this report was created (ISO 8601 Datetime).
                example: "2021-07-30T09:20:25+00:00"
                type: string
                x-go-name: CreatedAt
            forwarded:
                description: Bool to indicate that report should be federated to remote instance.
                example: true
                type: boolean
                x-go-name: Forwarded
            id:
                description: ID of the report.
                example: 01FBVD42CQ3ZEEVMW180SBX03B
                type: string
                x-go-name: ID
            rules:
                description: |-
                    Array of rules that were broken according to this report.
                    Will be empty if no rule IDs were submitted with the report.
                items:
                    $ref: '#/definitions/instanceRule'
                type: array
                x-go-name: Rules
            statuses:
                description: |-
                    Array of  statuses that were submitted along with this report.
                    Will be empty if no status IDs were submitted with the report.
                items:
                    $ref: '#/definitions/status'
                type: array
                x-go-name: Statuses
            target_account:
                $ref: '#/definitions/adminAccountInfo'
            updated_at:
                description: Time of last action on this report (ISO 8601 Datetime).
                example: "2021-07-30T09:20:25+00:00"
                type: string
                x-go-name: UpdatedAt
        title: AdminReport models the admin view of a report.
        type: object
        x-go-name: AdminReport
        x-go-package: github.com/superseriousbusiness/gotosocial/internal/api/model
    application:
        properties:
            client_id:
                description: Client ID associated with this application.
                type: string
                x-go-name: ClientID
            client_secret:
                description: Client secret associated with this application.
                type: string
                x-go-name: ClientSecret
            id:
                description: The ID of the application.
                example: 01FBVD42CQ3ZEEVMW180SBX03B
                type: string
                x-go-name: ID
            name:
                description: The name of the application.
                example: Tusky
                type: string
                x-go-name: Name
            redirect_uri:
                description: Post-authorization redirect URI for the application (OAuth2).
                example: https://example.org/callback?some=query
                type: string
                x-go-name: RedirectURI
            vapid_key:
                description: Push API key for this application.
                type: string
                x-go-name: VapidKey
            website:
                description: The website associated with the application (url)
                example: https://tusky.app
                type: string
                x-go-name: Website
        title: Application models an api application.
        type: object
        x-go-name: Application
        x-go-package: github.com/superseriousbusiness/gotosocial/internal/api/model
    attachment:
        properties:
            blurhash:
                description: |-
                    A hash computed by the BlurHash algorithm, for generating colorful preview thumbnails when media has not been downloaded yet.
                    See https://github.com/woltapp/blurhash
                type: string
                x-go-name: Blurhash
            description:
                description: Alt text that describes what is in the media attachment.
                example: This is a picture of a kitten.
                type: string
                x-go-name: Description
            id:
                description: The ID of the attachment.
                example: 01FC31DZT1AYWDZ8XTCRWRBYRK
                type: string
                x-go-name: ID
            meta:
                $ref: '#/definitions/mediaMeta'
            preview_remote_url:
                description: |-
                    The location of a scaled-down preview of the attachment on the remote server.
                    Only defined for instances other than our own.
                example: https://some-other-server.org/attachments/small/ahhhhh.jpeg
                type: string
                x-go-name: PreviewRemoteURL
            preview_url:
                description: The location of a scaled-down preview of the attachment.
                example: https://example.org/fileserver/some_id/attachments/some_id/small/attachment.jpeg
                type: string
                x-go-name: PreviewURL
            remote_url:
                description: |-
                    The location of the full-size original attachment on the remote server.
                    Only defined for instances other than our own.
                example: https://some-other-server.org/attachments/original/ahhhhh.jpeg
                type: string
                x-go-name: RemoteURL
            text_url:
                description: |-
                    A shorter URL for the attachment.
                    In our case, we just give the URL again since we don't create smaller URLs.
                type: string
                x-go-name: TextURL
            type:
                description: The type of the attachment.
                example: image
                type: string
                x-go-name: Type
            url:
                description: The location of the original full-size attachment.
                example: https://example.org/fileserver/some_id/attachments/some_id/original/attachment.jpeg
                type: string
                x-go-name: URL
        title: Attachment models a media attachment.
        type: object
        x-go-name: Attachment
        x-go-package: github.com/superseriousbusiness/gotosocial/internal/api/model
    card:
        properties:
            author_name:
                description: The author of the original resource.
                example: weewee@buzzfeed.com
                type: string
                x-go-name: AuthorName
            author_url:
                description: A link to the author of the original resource.
                example: https://buzzfeed.com/authors/weewee
                type: string
                x-go-name: AuthorURL
            blurhash:
                description: A hash computed by the BlurHash algorithm, for generating colorful preview thumbnails when media has not been downloaded yet.
                type: string
                x-go-name: Blurhash
            description:
                description: Description of preview.
                example: Is water wet? We're not sure. In this article, we ask an expert...
                type: string
                x-go-name: Description
            embed_url:
                description: Used for photo embeds, instead of custom html.
                type: string
                x-go-name: EmbedURL
            height:
                description: Height of preview, in pixels.
                format: int64
                type: integer
                x-go-name: Height
            html:
                description: HTML to be used for generating the preview card.
                type: string
                x-go-name: HTML
            image:
                description: Preview thumbnail.
                example: https://example.org/fileserver/preview/thumb.jpg
                type: string
                x-go-name: Image
            provider_name:
                description: The provider of the original resource.
                example: Buzzfeed
                type: string
                x-go-name: ProviderName
            provider_url:
                description: A link to the provider of the original resource.
                example: https://buzzfeed.com
                type: string
                x-go-name: ProviderURL
            title:
                description: Title of linked resource.
                example: Buzzfeed - Is Water Wet?
                type: string
                x-go-name: Title
            type:
                description: The type of the preview card.
                example: link
                type: string
                x-go-name: Type
            url:
                description: Location of linked resource.
                example: https://buzzfeed.com/some/fuckin/buzzfeed/article
                type: string
                x-go-name: URL
            width:
                description: Width of preview, in pixels.
                format: int64
                type: integer
                x-go-name: Width
        title: Card represents a rich preview card that is generated using OpenGraph tags from a URL.
        type: object
        x-go-name: Card
        x-go-package: github.com/superseriousbusiness/gotosocial/internal/api/model
    conversation:
        description: |-
            Conversation represents a conversation
            with "direct message" visibility.
        properties:
            accounts:
                description: Participants in the conversation.
                items:
                    $ref: '#/definitions/account'
                type: array
                x-go-name: Accounts
            id:
                description: Local database ID of the conversation.
                type: string
                x-go-name: ID
            last_status:
                $ref: '#/definitions/status'
            unread:
                description: Is the conversation currently marked as unread?
                type: boolean
                x-go-name: Unread
        type: object
        x-go-name: Conversation
        x-go-package: github.com/superseriousbusiness/gotosocial/internal/api/model
    debugAPUrlResponse:
        description: |-
            DebugAPUrlResponse provides detailed debug
            information for an AP URL dereference request.
        properties:
            request_headers:
                additionalProperties:
                    items:
                        type: string
                    type: array
                description: HTTP headers used in the outgoing request.
                type: object
                x-go-name: RequestHeaders
            request_url:
                description: Remote AP URL that was requested.
                type: string
                x-go-name: RequestURL
            response_body:
                description: |-
                    Body returned from the remote instance.
                    Will be stringified bytes; may be JSON,
                    may be an error, may be both!
                type: string
                x-go-name: ResponseBody
            response_code:
                description: HTTP response code returned from the remote instance.
                format: int64
                type: integer
                x-go-name: ResponseCode
            response_headers:
                additionalProperties:
                    items:
                        type: string
                    type: array
                description: HTTP headers returned from the remote instance.
                type: object
                x-go-name: ResponseHeaders
        type: object
        x-go-name: DebugAPUrlResponse
        x-go-package: github.com/superseriousbusiness/gotosocial/internal/api/model
    defaultPolicies:
        properties:
            direct:
                $ref: '#/definitions/interactionPolicy'
            private:
                $ref: '#/definitions/interactionPolicy'
            public:
                $ref: '#/definitions/interactionPolicy'
            unlisted:
                $ref: '#/definitions/interactionPolicy'
        title: Default interaction policies to use for new statuses by requesting account.
        type: object
        x-go-name: DefaultPolicies
        x-go-package: github.com/superseriousbusiness/gotosocial/internal/api/model
    domain:
        description: Domain represents a remote domain
        properties:
            domain:
                description: The hostname of the domain.
                example: example.org
                type: string
                x-go-name: Domain
            public_comment:
                description: If the domain is blocked, what's the publicly-stated reason for the block.
                example: they smell
                type: string
                x-go-name: PublicComment
            silenced_at:
                description: Time at which this domain was silenced. Key will not be present on open domains.
                example: "2021-07-30T09:20:25+00:00"
                type: string
                x-go-name: SilencedAt
            suspended_at:
                description: Time at which this domain was suspended. Key will not be present on open domains.
                example: "2021-07-30T09:20:25+00:00"
                type: string
                x-go-name: SuspendedAt
        type: object
        x-go-name: Domain
        x-go-package: github.com/superseriousbusiness/gotosocial/internal/api/model
    domainPermission:
        properties:
            created_at:
                description: Time at which the permission entry was created (ISO 8601 Datetime).
                example: "2021-07-30T09:20:25+00:00"
                type: string
                x-go-name: CreatedAt
            created_by:
                description: ID of the account that created this domain permission entry.
                example: 01FBW2758ZB6PBR200YPDDJK4C
                type: string
                x-go-name: CreatedBy
            domain:
                description: The hostname of the domain.
                example: example.org
                type: string
                x-go-name: Domain
            id:
                description: The ID of the domain permission entry.
                example: 01FBW21XJA09XYX51KV5JVBW0F
                readOnly: true
                type: string
                x-go-name: ID
            obfuscate:
                description: Obfuscate the domain name when serving this domain permission entry publicly.
                example: false
                type: boolean
                x-go-name: Obfuscate
            private_comment:
                description: Private comment for this permission entry, visible to this instance's admins only.
                example: they are poopoo
                type: string
                x-go-name: PrivateComment
            public_comment:
                description: If the domain is blocked, what's the publicly-stated reason for the block.
                example: they smell
                type: string
                x-go-name: PublicComment
            silenced_at:
                description: Time at which this domain was silenced. Key will not be present on open domains.
                example: "2021-07-30T09:20:25+00:00"
                type: string
                x-go-name: SilencedAt
            subscription_id:
                description: If applicable, the ID of the subscription that caused this domain permission entry to be created.
                example: 01FBW25TF5J67JW3HFHZCSD23K
                type: string
                x-go-name: SubscriptionID
            suspended_at:
                description: Time at which this domain was suspended. Key will not be present on open domains.
                example: "2021-07-30T09:20:25+00:00"
                type: string
                x-go-name: SuspendedAt
        title: DomainPermission represents a permission applied to one domain (explicit block/allow).
        type: object
        x-go-name: DomainPermission
        x-go-package: github.com/superseriousbusiness/gotosocial/internal/api/model
    emoji:
        properties:
            category:
                description: Used for sorting custom emoji in the picker.
                example: blobcats
                type: string
                x-go-name: Category
            shortcode:
                description: The name of the custom emoji.
                example: blobcat_uwu
                type: string
                x-go-name: Shortcode
            static_url:
                description: A link to a static copy of the custom emoji.
                example: https://example.org/fileserver/emojis/blogcat_uwu.png
                type: string
                x-go-name: StaticURL
            url:
                description: Web URL of the custom emoji.
                example: https://example.org/fileserver/emojis/blogcat_uwu.gif
                type: string
                x-go-name: URL
            visible_in_picker:
                description: Emoji is visible in the emoji picker of the instance.
                example: true
                type: boolean
                x-go-name: VisibleInPicker
        title: Emoji represents a custom emoji.
        type: object
        x-go-name: Emoji
        x-go-package: github.com/superseriousbusiness/gotosocial/internal/api/model
    emojiCategory:
        properties:
            id:
                description: The ID of the custom emoji category.
                type: string
                x-go-name: ID
            name:
                description: The name of the custom emoji category.
                type: string
                x-go-name: Name
        title: EmojiCategory represents a custom emoji category.
        type: object
        x-go-name: EmojiCategory
        x-go-package: github.com/superseriousbusiness/gotosocial/internal/api/model
    field:
        properties:
            name:
                description: The key/name of this field.
                example: pronouns
                type: string
                x-go-name: Name
            value:
                description: The value of this field.
                example: they/them
                type: string
                x-go-name: Value
            verified_at:
                description: If this field has been verified, when did this occur? (ISO 8601 Datetime).
                example: "2021-07-30T09:20:25+00:00"
                type: string
                x-go-name: VerifiedAt
        title: Field represents a name/value pair to display on an account's profile.
        type: object
        x-go-name: Field
        x-go-package: github.com/superseriousbusiness/gotosocial/internal/api/model
    filterContext:
        description: v1 and v2 filter APIs use the same set of contexts.
        title: FilterContext represents the context in which to apply a filter.
        type: string
        x-go-name: FilterContext
        x-go-package: github.com/superseriousbusiness/gotosocial/internal/api/model
    filterKeyword:
        properties:
            id:
                description: The ID of the filter keyword entry in the database.
                type: string
                x-go-name: ID
            keyword:
                description: The text to be filtered.
                example: fnord
                type: string
                x-go-name: Keyword
            whole_word:
                description: Should the filter keyword consider word boundaries?
                example: true
                type: boolean
                x-go-name: WholeWord
        title: FilterKeyword represents text to filter within a v2 filter.
        type: object
        x-go-name: FilterKeyword
        x-go-package: github.com/superseriousbusiness/gotosocial/internal/api/model
    filterResult:
        properties:
            filter:
                $ref: '#/definitions/filterV2'
            keyword_matches:
                description: The keywords within the filter that were matched.
                items:
                    type: string
                type: array
                x-go-name: KeywordMatches
            status_matches:
                description: The status IDs within the filter that were matched.
                items:
                    type: string
                type: array
                x-go-name: StatusMatches
        title: FilterResult is returned along with a filtered status to explain why it was filtered.
        type: object
        x-go-name: FilterResult
        x-go-package: github.com/superseriousbusiness/gotosocial/internal/api/model
    filterStatus:
        properties:
            id:
                description: The ID of the filter status entry in the database.
                type: string
                x-go-name: ID
            phrase:
                description: The status ID to be filtered.
                type: string
                x-go-name: StatusID
        title: FilterStatus represents a single status to filter within a v2 filter.
        type: object
        x-go-name: FilterStatus
        x-go-package: github.com/superseriousbusiness/gotosocial/internal/api/model
    filterV1:
        description: |-
            Note that v1 filters are mapped to v2 filters and v2 filter keywords internally.
            If whole_word is true, client app should do:
            Define ‘word constituent character’ for your app. In the official implementation, it’s [A-Za-z0-9_] in JavaScript, and [[:word:]] in Ruby.
            Ruby uses the POSIX character class (Letter | Mark | Decimal_Number | Connector_Punctuation).
            If the phrase starts with a word character, and if the previous character before matched range is a word character, its matched range should be treated to not match.
            If the phrase ends with a word character, and if the next character after matched range is a word character, its matched range should be treated to not match.
            Please check app/javascript/mastodon/selectors/index.js and app/lib/feed_manager.rb in the Mastodon source code for more details.
        properties:
            context:
                description: The contexts in which the filter should be applied.
                example:
                    - home
                    - public
                items:
                    $ref: '#/definitions/filterContext'
                minItems: 1
                type: array
                uniqueItems: true
                x-go-name: Context
            expires_at:
                description: When the filter should no longer be applied. Null if the filter does not expire.
                example: "2024-02-01T02:57:49Z"
                type: string
                x-go-name: ExpiresAt
            id:
                description: The ID of the filter in the database.
                type: string
                x-go-name: ID
            irreversible:
                description: Should matching entities be removed from the user's timelines/views, instead of hidden?
                example: false
                type: boolean
                x-go-name: Irreversible
            phrase:
                description: The text to be filtered.
                example: fnord
                type: string
                x-go-name: Phrase
            whole_word:
                description: Should the filter consider word boundaries?
                example: true
                type: boolean
                x-go-name: WholeWord
        title: FilterV1 represents a user-defined filter for determining which statuses should not be shown to the user.
        type: object
        x-go-name: FilterV1
        x-go-package: github.com/superseriousbusiness/gotosocial/internal/api/model
    filterV2:
        description: v2 filters have names and can include multiple phrases and status IDs to filter.
        properties:
            context:
                description: The contexts in which the filter should be applied.
                example:
                    - home
                    - public
                items:
                    $ref: '#/definitions/filterContext'
                minItems: 1
                type: array
                uniqueItems: true
                x-go-name: Context
            expires_at:
                description: When the filter should no longer be applied. Null if the filter does not expire.
                example: "2024-02-01T02:57:49Z"
                type: string
                x-go-name: ExpiresAt
            filter_action:
                $ref: '#/definitions/FilterAction'
            id:
                description: The ID of the filter in the database.
                type: string
                x-go-name: ID
            keywords:
                description: The keywords grouped under this filter.
                items:
                    $ref: '#/definitions/filterKeyword'
                type: array
                x-go-name: Keywords
            statuses:
                description: The statuses grouped under this filter.
                items:
                    $ref: '#/definitions/filterStatus'
                type: array
                x-go-name: Statuses
            title:
                description: The name of the filter.
                example: Linux Words
                type: string
                x-go-name: Title
        title: FilterV2 represents a user-defined filter for determining which statuses should not be shown to the user.
        type: object
        x-go-name: FilterV2
        x-go-package: github.com/superseriousbusiness/gotosocial/internal/api/model
    headerFilter:
        properties:
            created_at:
                description: Time at which the header filter was created (ISO 8601 Datetime).
                example: "2021-07-30T09:20:25+00:00"
                readOnly: true
                type: string
                x-go-name: CreatedAt
            created_by:
                description: The ID of the admin account that created this header filter.
                example: 01FBW2758ZB6PBR200YPDDJK4C
                readOnly: true
                type: string
                x-go-name: CreatedBy
            header:
                description: The HTTP header to match against.
                example: User-Agent
                type: string
                x-go-name: Header
            id:
                description: The ID of the header filter.
                example: 01FBW21XJA09XYX51KV5JVBW0F
                readOnly: true
                type: string
                x-go-name: ID
            regex:
                description: The header value matching regular expression.
                example: .*Firefox.*
                type: string
                x-go-name: Regex
        title: HeaderFilter represents a regex value filter applied to one particular HTTP header (allow / block).
        type: object
        x-go-name: HeaderFilter
        x-go-package: github.com/superseriousbusiness/gotosocial/internal/api/model
    hostmeta:
        description: 'See: https://www.rfc-editor.org/rfc/rfc6415.html#section-3'
        properties:
            Link:
                items:
                    $ref: '#/definitions/Link'
                type: array
            XMLNS:
                type: string
            XMLName: {}
        title: HostMeta represents a hostmeta document.
        type: object
        x-go-name: HostMeta
        x-go-package: github.com/superseriousbusiness/gotosocial/internal/api/model
    instanceConfigurationAccounts:
        properties:
            allow_custom_css:
                description: Whether or not accounts on this instance are allowed to upload custom CSS for profiles and statuses.
                example: false
                type: boolean
                x-go-name: AllowCustomCSS
            max_featured_tags:
                description: |-
                    The maximum number of featured tags allowed for each account.
                    Currently not implemented, so this is hardcoded to 10.
                format: int64
                type: integer
                x-go-name: MaxFeaturedTags
            max_profile_fields:
                description: |-
                    The maximum number of profile fields allowed for each account.
                    Currently not configurable, so this is hardcoded to 6. (https://github.com/superseriousbusiness/gotosocial/issues/1876)
                format: int64
                type: integer
                x-go-name: MaxProfileFields
        title: InstanceConfigurationAccounts models instance account config parameters.
        type: object
        x-go-name: InstanceConfigurationAccounts
        x-go-package: github.com/superseriousbusiness/gotosocial/internal/api/model
    instanceConfigurationMediaAttachments:
        properties:
            image_matrix_limit:
                description: |-
                    Max allowed image size in pixels as height*width.

                    GtS doesn't set a limit on this, but for compatibility
                    we give Mastodon's 4096x4096px value here.
                example: 16777216
                format: int64
                type: integer
                x-go-name: ImageMatrixLimit
            image_size_limit:
                description: Max allowed image size in bytes
                example: 2097152
                format: int64
                type: integer
                x-go-name: ImageSizeLimit
            supported_mime_types:
                description: List of mime types that it's possible to upload to this instance.
                example:
                    - image/jpeg
                    - image/gif
                items:
                    type: string
                type: array
                x-go-name: SupportedMimeTypes
            video_frame_rate_limit:
                description: Max allowed video frame rate.
                example: 60
                format: int64
                type: integer
                x-go-name: VideoFrameRateLimit
            video_matrix_limit:
                description: |-
                    Max allowed video size in pixels as height*width.

                    GtS doesn't set a limit on this, but for compatibility
                    we give Mastodon's 4096x4096px value here.
                example: 16777216
                format: int64
                type: integer
                x-go-name: VideoMatrixLimit
            video_size_limit:
                description: Max allowed video size in bytes
                example: 10485760
                format: int64
                type: integer
                x-go-name: VideoSizeLimit
        title: InstanceConfigurationMediaAttachments models instance media attachment config parameters.
        type: object
        x-go-name: InstanceConfigurationMediaAttachments
        x-go-package: github.com/superseriousbusiness/gotosocial/internal/api/model
    instanceConfigurationPolls:
        properties:
            max_characters_per_option:
                description: Number of characters allowed per option in the poll.
                example: 50
                format: int64
                type: integer
                x-go-name: MaxCharactersPerOption
            max_expiration:
                description: Maximum expiration time of the poll in seconds.
                example: 2629746
                format: int64
                type: integer
                x-go-name: MaxExpiration
            max_options:
                description: Number of options permitted in a poll on this instance.
                example: 4
                format: int64
                type: integer
                x-go-name: MaxOptions
            min_expiration:
                description: Minimum expiration time of the poll in seconds.
                example: 300
                format: int64
                type: integer
                x-go-name: MinExpiration
        title: InstanceConfigurationPolls models instance poll config parameters.
        type: object
        x-go-name: InstanceConfigurationPolls
        x-go-package: github.com/superseriousbusiness/gotosocial/internal/api/model
    instanceConfigurationStatuses:
        properties:
            characters_reserved_per_url:
                description: Amount of characters clients should assume a url takes up.
                example: 25
                format: int64
                type: integer
                x-go-name: CharactersReservedPerURL
            max_characters:
                description: Maximum allowed length of a post on this instance, in characters.
                example: 5000
                format: int64
                type: integer
                x-go-name: MaxCharacters
            max_media_attachments:
                description: Max number of attachments allowed on a status.
                example: 4
                format: int64
                type: integer
                x-go-name: MaxMediaAttachments
            supported_mime_types:
                description: List of mime types that it's possible to use for statuses on this instance.
                example:
                    - text/plain
                    - text/markdown
                items:
                    type: string
                type: array
                x-go-name: SupportedMimeTypes
        title: InstanceConfigurationStatuses models instance status config parameters.
        type: object
        x-go-name: InstanceConfigurationStatuses
        x-go-package: github.com/superseriousbusiness/gotosocial/internal/api/model
    instanceRule:
        properties:
            id:
                type: string
                x-go-name: ID
            text:
                type: string
                x-go-name: Text
        title: InstanceRule represents a single instance rule.
        type: object
        x-go-name: InstanceRule
        x-go-package: github.com/superseriousbusiness/gotosocial/internal/api/model
    instanceV1:
        properties:
            account_domain:
                description: |-
                    The domain of accounts on this instance.
                    This will not necessarily be the same as
                    simply the Host part of the URI.
                example: example.org
                type: string
                x-go-name: AccountDomain
            approval_required:
                description: New account registrations require admin approval.
                type: boolean
                x-go-name: ApprovalRequired
            configuration:
                $ref: '#/definitions/instanceV1Configuration'
            contact_account:
                $ref: '#/definitions/account'
            debug:
                description: Whether or not instance is running in DEBUG mode. Omitted if false.
                type: boolean
                x-go-name: Debug
            description:
                description: |-
                    Description of the instance.

                    Should be HTML formatted, but might be plaintext.

                    This should be displayed on the 'about' page for an instance.
                type: string
                x-go-name: Description
            description_text:
                description: Raw (unparsed) version of description.
                type: string
                x-go-name: DescriptionText
            email:
                description: An email address that may be used for inquiries.
                example: admin@example.org
                type: string
                x-go-name: Email
            invites_enabled:
                description: Invites are enabled on this instance.
                type: boolean
                x-go-name: InvitesEnabled
            languages:
                description: Primary language of the instance.
                example:
                    - en
                items:
                    type: string
                type: array
                x-go-name: Languages
            max_toot_chars:
                description: |-
                    Maximum allowed length of a post on this instance, in characters.

                    This is provided for compatibility with Tusky and other apps.
                example: 5000
                format: uint64
                type: integer
                x-go-name: MaxTootChars
            registrations:
                description: New account registrations are enabled on this instance.
                type: boolean
                x-go-name: Registrations
            rules:
                description: An itemized list of rules for this instance.
                items:
                    $ref: '#/definitions/instanceRule'
                type: array
                x-go-name: Rules
            short_description:
                description: |-
                    A shorter description of the instance.

                    Should be HTML formatted, but might be plaintext.

                    This should be displayed on the instance splash/landing page.
                type: string
                x-go-name: ShortDescription
            short_description_text:
                description: Raw (unparsed) version of short description.
                type: string
                x-go-name: ShortDescriptionText
            stats:
                additionalProperties:
                    format: int64
                    type: integer
                description: |-
                    Statistics about the instance: number of posts, accounts, etc.
                    Values are pointers because we don't want to skip 0 values when
                    rendering stats via web templates.
                type: object
                x-go-name: Stats
            terms:
                description: Terms and conditions for accounts on this instance.
                type: string
                x-go-name: Terms
            terms_text:
                description: Raw (unparsed) version of terms.
                type: string
                x-go-name: TermsRaw
            thumbnail:
                description: URL of the instance avatar/banner image.
                example: https://example.org/files/instance/thumbnail.jpeg
                type: string
                x-go-name: Thumbnail
            thumbnail_description:
                description: Description of the instance thumbnail.
                example: picture of a cute lil' friendly sloth
                type: string
                x-go-name: ThumbnailDescription
            thumbnail_static:
                description: URL of the static instance avatar/banner image.
                example: https://example.org/files/instance/static/thumbnail.webp
                type: string
                x-go-name: ThumbnailStatic
            thumbnail_static_type:
                description: MIME type of the static instance thumbnail.
                example: image/webp
                type: string
                x-go-name: ThumbnailStaticType
            thumbnail_type:
                description: MIME type of the instance thumbnail.
                example: image/png
                type: string
                x-go-name: ThumbnailType
            title:
                description: The title of the instance.
                example: GoToSocial Example Instance
                type: string
                x-go-name: Title
            uri:
                description: The URI of the instance.
                example: https://gts.example.org
                type: string
                x-go-name: URI
            urls:
                $ref: '#/definitions/instanceV1URLs'
            version:
                description: |-
                    The version of GoToSocial installed on the instance.

                    This will contain at least a semantic version number.

                    It may also contain, after a space, the short git commit ID of the running software.
                example: 0.1.1 cb85f65
                type: string
                x-go-name: Version
        title: InstanceV1 models information about this instance.
        type: object
        x-go-name: InstanceV1
        x-go-package: github.com/superseriousbusiness/gotosocial/internal/api/model
    instanceV1Configuration:
        properties:
            accounts:
                $ref: '#/definitions/instanceConfigurationAccounts'
            emojis:
                $ref: '#/definitions/InstanceConfigurationEmojis'
            media_attachments:
                $ref: '#/definitions/instanceConfigurationMediaAttachments'
            oidc_enabled:
                description: True if instance is running with OIDC as auth/identity backend, else omitted.
                type: boolean
                x-go-name: OIDCEnabled
            polls:
                $ref: '#/definitions/instanceConfigurationPolls'
            statuses:
                $ref: '#/definitions/instanceConfigurationStatuses'
        title: InstanceV1Configuration models instance configuration parameters.
        type: object
        x-go-name: InstanceV1Configuration
        x-go-package: github.com/superseriousbusiness/gotosocial/internal/api/model
    instanceV1URLs:
        properties:
            streaming_api:
                description: Websockets address for status and notification streaming.
                example: wss://example.org
                type: string
                x-go-name: StreamingAPI
        title: InstanceV1URLs models instance-relevant URLs for client application consumption.
        type: object
        x-go-name: InstanceV1URLs
        x-go-package: github.com/superseriousbusiness/gotosocial/internal/api/model
    instanceV2:
        properties:
            account_domain:
                description: |-
                    The domain of accounts on this instance.
                    This will not necessarily be the same as
                    domain.
                example: example.org
                type: string
                x-go-name: AccountDomain
            configuration:
                $ref: '#/definitions/instanceV2Configuration'
            contact:
                $ref: '#/definitions/instanceV2Contact'
            debug:
                description: Whether or not instance is running in DEBUG mode. Omitted if false.
                type: boolean
                x-go-name: Debug
            description:
                description: |-
                    Description of the instance.

                    Should be HTML formatted, but might be plaintext.

                    This should be displayed on the 'about' page for an instance.
                type: string
                x-go-name: Description
            description_text:
                description: Raw (unparsed) version of description.
                type: string
                x-go-name: DescriptionText
            domain:
                description: The domain of the instance.
                example: gts.example.org
                type: string
                x-go-name: Domain
            languages:
                description: Primary languages of the instance + moderators/admins.
                example:
                    - en
                items:
                    type: string
                type: array
                x-go-name: Languages
            registrations:
                $ref: '#/definitions/instanceV2Registrations'
            rules:
                description: An itemized list of rules for this instance.
                items:
                    $ref: '#/definitions/instanceRule'
                type: array
                x-go-name: Rules
            source_url:
                description: The URL for the source code of the software running on this instance, in keeping with AGPL license requirements.
                example: https://github.com/superseriousbusiness/gotosocial
                type: string
                x-go-name: SourceURL
            terms:
                description: Terms and conditions for accounts on this instance.
                type: string
                x-go-name: Terms
            terms_text:
                description: Raw (unparsed) version of terms.
                type: string
                x-go-name: TermsText
            thumbnail:
                $ref: '#/definitions/instanceV2Thumbnail'
            title:
                description: The title of the instance.
                example: GoToSocial Example Instance
                type: string
                x-go-name: Title
            usage:
                $ref: '#/definitions/instanceV2Usage'
            version:
                description: |-
                    The version of GoToSocial installed on the instance.

                    This will contain at least a semantic version number.

                    It may also contain, after a space, the short git commit ID of the running software.
                example: 0.1.1 cb85f65
                type: string
                x-go-name: Version
        title: InstanceV2 models information about this instance.
        type: object
        x-go-name: InstanceV2
        x-go-package: github.com/superseriousbusiness/gotosocial/internal/api/model
    instanceV2Configuration:
        properties:
            accounts:
                $ref: '#/definitions/instanceConfigurationAccounts'
            emojis:
                $ref: '#/definitions/InstanceConfigurationEmojis'
            media_attachments:
                $ref: '#/definitions/instanceConfigurationMediaAttachments'
            oidc_enabled:
                description: True if instance is running with OIDC as auth/identity backend, else omitted.
                type: boolean
                x-go-name: OIDCEnabled
            polls:
                $ref: '#/definitions/instanceConfigurationPolls'
            statuses:
                $ref: '#/definitions/instanceConfigurationStatuses'
            translation:
                $ref: '#/definitions/instanceV2ConfigurationTranslation'
            urls:
                $ref: '#/definitions/instanceV2URLs'
        title: Configured values and limits for this instance.
        type: object
        x-go-name: InstanceV2Configuration
        x-go-package: github.com/superseriousbusiness/gotosocial/internal/api/model
    instanceV2ConfigurationTranslation:
        properties:
            enabled:
                description: |-
                    Whether the Translations API is available on this instance.
                    Not implemented so this value is always false.
                type: boolean
                x-go-name: Enabled
        title: Hints related to translation.
        type: object
        x-go-name: InstanceV2ConfigurationTranslation
        x-go-package: github.com/superseriousbusiness/gotosocial/internal/api/model
    instanceV2Contact:
        properties:
            account:
                $ref: '#/definitions/account'
            email:
                description: |-
                    An email address that can be messaged regarding inquiries or issues.
                    Empty string if no email address set.
                example: someone@example.org
                type: string
                x-go-name: Email
        title: Hints related to contacting a representative of the instance.
        type: object
        x-go-name: InstanceV2Contact
        x-go-package: github.com/superseriousbusiness/gotosocial/internal/api/model
    instanceV2Registrations:
        properties:
            approval_required:
                description: Whether registrations require moderator approval.
                example: true
                type: boolean
                x-go-name: ApprovalRequired
            enabled:
                description: Whether registrations are enabled.
                example: false
                type: boolean
                x-go-name: Enabled
            message:
                description: |-
                    A custom message (html string) to be shown when registrations are closed.
                    Value will be null if no message is set.
                example: <p>Registrations are currently closed on example.org because of spam bots!</p>
                type: string
                x-go-name: Message
        title: Information about registering for this instance.
        type: object
        x-go-name: InstanceV2Registrations
        x-go-package: github.com/superseriousbusiness/gotosocial/internal/api/model
    instanceV2Thumbnail:
        properties:
            blurhash:
                description: |-
                    A hash computed by the BlurHash algorithm, for generating colorful preview thumbnails when media has not been downloaded yet.
                    Key/value not set if no blurhash available.
                example: UeKUpFxuo~R%0nW;WCnhF6RjaJt757oJodS$
                type: string
                x-go-name: Blurhash
            static_url:
                description: StaticURL version of the thumbnail image.
                example: https://example.org/fileserver/01BPSX2MKCRVMD4YN4D71G9CP5/attachment/static/01H88X0KQ2DFYYDSWYP93VDJZA.webp
                type: string
                x-go-name: StaticURL
            thumbnail_description:
                description: |-
                    Description of the instance thumbnail.
                    Key/value not set if no description available.
                example: picture of a cute lil' friendly sloth
                type: string
                x-go-name: Description
            thumbnail_static_type:
                description: |-
                    MIME type of the instance thumbnail.
                    Key/value not set if thumbnail image type unknown.
                example: image/png
                type: string
                x-go-name: StaticType
            thumbnail_type:
                description: |-
                    MIME type of the instance thumbnail.
                    Key/value not set if thumbnail image type unknown.
                example: image/png
                type: string
                x-go-name: Type
            url:
                description: The URL for the thumbnail image.
                example: https://example.org/fileserver/01BPSX2MKCRVMD4YN4D71G9CP5/attachment/original/01H88X0KQ2DFYYDSWYP93VDJZA.png
                type: string
                x-go-name: URL
            versions:
                $ref: '#/definitions/instanceV2ThumbnailVersions'
        title: An image used to represent this instance.
        type: object
        x-go-name: InstanceV2Thumbnail
        x-go-package: github.com/superseriousbusiness/gotosocial/internal/api/model
    instanceV2ThumbnailVersions:
        properties:
            '@1x':
                description: |-
                    The URL for the thumbnail image at 1x resolution.
                    Key/value not set if scaled versions not available.
                type: string
                x-go-name: Size1URL
            '@2x':
                description: |-
                    The URL for the thumbnail image at 2x resolution.
                    Key/value not set if scaled versions not available.
                type: string
                x-go-name: Size2URL
        title: Links to scaled resolution images, for high DPI screens.
        type: object
        x-go-name: InstanceV2ThumbnailVersions
        x-go-package: github.com/superseriousbusiness/gotosocial/internal/api/model
    instanceV2URLs:
        properties:
            streaming:
                description: Websockets address for status and notification streaming.
                example: wss://example.org
                type: string
                x-go-name: Streaming
        title: InstanceV2URLs models instance-relevant URLs for client application consumption.
        type: object
        x-go-name: InstanceV2URLs
        x-go-package: github.com/superseriousbusiness/gotosocial/internal/api/model
    instanceV2Usage:
        properties:
            users:
                $ref: '#/definitions/instanceV2Users'
        title: Usage data for this instance.
        type: object
        x-go-name: InstanceV2Usage
        x-go-package: github.com/superseriousbusiness/gotosocial/internal/api/model
    instanceV2Users:
        properties:
            active_month:
                description: |-
                    The number of active users in the past 4 weeks.
                    Currently not implemented: will always be 0.
                example: 0
                format: int64
                type: integer
                x-go-name: ActiveMonth
        title: Usage data related to users on this instance.
        type: object
        x-go-name: InstanceV2Users
        x-go-package: github.com/superseriousbusiness/gotosocial/internal/api/model
    interactionPolicy:
        properties:
            can_favourite:
                $ref: '#/definitions/interactionPolicyRules'
            can_reblog:
                $ref: '#/definitions/interactionPolicyRules'
            can_reply:
                $ref: '#/definitions/interactionPolicyRules'
        title: Interaction policy of a status.
        type: object
        x-go-name: InteractionPolicy
        x-go-package: github.com/superseriousbusiness/gotosocial/internal/api/model
    interactionPolicyRules:
        properties:
            always:
                description: Policy entries for accounts that can always do this type of interaction.
                items:
                    $ref: '#/definitions/interactionPolicyValue'
                type: array
                x-go-name: Always
            with_approval:
                description: Policy entries for accounts that require approval to do this type of interaction.
                items:
                    $ref: '#/definitions/interactionPolicyValue'
                type: array
                x-go-name: WithApproval
        title: Rules for one interaction type.
        type: object
        x-go-name: PolicyRules
        x-go-package: github.com/superseriousbusiness/gotosocial/internal/api/model
    interactionPolicyValue:
        description: |-
            It can be EITHER one of the internal keywords listed below, OR a full-fledged ActivityPub URI of an Actor, like "https://example.org/users/some_user".

            Internal keywords:

            public    - Public, aka anyone who can see the status according to its visibility level.
            followers - Followers of the status author.
            following - People followed by the status author.
            mutuals   - Mutual follows of the status author (reserved, unused).
            mentioned - Accounts mentioned in, or replied-to by, the status.
            author    - The status author themself.
            me        - If request was made with an authorized user, "me" represents the user who made the request and is now looking at this interaction policy.
        title: One interaction policy entry for a status.
        type: string
        x-go-name: PolicyValue
        x-go-package: github.com/superseriousbusiness/gotosocial/internal/api/model
    interactionRequest:
        properties:
            accepted_at:
                description: The timestamp that the interaction request was accepted (ISO 8601 Datetime). Field omitted if request not accepted (yet).
                type: string
                x-go-name: AcceptedAt
            account:
                $ref: '#/definitions/account'
            created_at:
                description: The timestamp of the interaction request (ISO 8601 Datetime)
                type: string
                x-go-name: CreatedAt
            id:
                description: The id of the interaction request in the database.
                type: string
                x-go-name: ID
            rejected_at:
                description: The timestamp that the interaction request was rejected (ISO 8601 Datetime). Field omitted if request not rejected (yet).
                type: string
                x-go-name: RejectedAt
            reply:
                $ref: '#/definitions/status'
            status:
                $ref: '#/definitions/status'
            type:
                description: |-
                    The type of interaction that this interaction request pertains to.

                    `favourite` - Someone favourited a status.
                    `reply` - Someone replied to a status.
                    `reblog` - Someone reblogged / boosted a status.
                type: string
                x-go-name: Type
            uri:
                description: URI of the Accept or Reject. Only set if accepted_at or rejected_at is set, else omitted.
                type: string
                x-go-name: URI
        title: InteractionRequest represents a pending, approved, or rejected interaction of type favourite, reply, or reblog.
        type: object
        x-go-name: InteractionRequest
        x-go-package: github.com/superseriousbusiness/gotosocial/internal/api/model
    list:
        properties:
            exclusive:
                description: |-
                    Exclusive setting for this list.
                    If true, hide posts from members of this list from your home timeline.
                type: boolean
                x-go-name: Exclusive
            id:
                description: The ID of the list.
                type: string
                x-go-name: ID
            replies_policy:
                description: |-
                    RepliesPolicy for this list.
                    followed = Show replies to any followed user
                    list = Show replies to members of the list
                    none = Show replies to no one
                type: string
                x-go-name: RepliesPolicy
            title:
                description: The user-defined title of the list.
                type: string
                x-go-name: Title
        title: List represents a user-created list of accounts that the user follows.
        type: object
        x-go-name: List
        x-go-package: github.com/superseriousbusiness/gotosocial/internal/api/model
    markers:
        properties:
            home:
                $ref: '#/definitions/TimelineMarker'
            notifications:
                $ref: '#/definitions/TimelineMarker'
        title: Marker represents the last read position within a user's timelines.
        type: object
        x-go-name: Marker
        x-go-package: github.com/superseriousbusiness/gotosocial/internal/api/model
    mediaDimensions:
        properties:
            aspect:
                description: |-
                    Aspect ratio of the media.
                    Equal to width / height.
                example: 1.777777778
                format: float
                type: number
                x-go-name: Aspect
            bitrate:
                description: Bitrate of the media in bits per second.
                example: 1000000
                format: int64
                type: integer
                x-go-name: Bitrate
            duration:
                description: |-
                    Duration of the media in seconds.
                    Only set for video and audio.
                example: 5.43
                format: float
                type: number
                x-go-name: Duration
            frame_rate:
                description: |-
                    Framerate of the media.
                    Only set for video and gifs.
                example: "30"
                type: string
                x-go-name: FrameRate
            height:
                description: |-
                    Height of the media in pixels.
                    Not set for audio.
                example: 1080
                format: int64
                type: integer
                x-go-name: Height
            size:
                description: |-
                    Size of the media, in the format `[width]x[height]`.
                    Not set for audio.
                example: 1920x1080
                type: string
                x-go-name: Size
            width:
                description: |-
                    Width of the media in pixels.
                    Not set for audio.
                example: 1920
                format: int64
                type: integer
                x-go-name: Width
        title: MediaDimensions models detailed properties of a piece of media.
        type: object
        x-go-name: MediaDimensions
        x-go-package: github.com/superseriousbusiness/gotosocial/internal/api/model
    mediaFocus:
        properties:
            x:
                description: |-
                    x position of the focus
                    should be between -1 and 1
                format: float
                type: number
                x-go-name: X
            "y":
                description: |-
                    y position of the focus
                    should be between -1 and 1
                format: float
                type: number
                x-go-name: "Y"
        title: MediaFocus models the focal point of a piece of media.
        type: object
        x-go-name: MediaFocus
        x-go-package: github.com/superseriousbusiness/gotosocial/internal/api/model
    mediaMeta:
        description: This can be metadata about an image, an audio file, video, etc.
        properties:
            focus:
                $ref: '#/definitions/mediaFocus'
            original:
                $ref: '#/definitions/mediaDimensions'
            small:
                $ref: '#/definitions/mediaDimensions'
        title: MediaMeta models media metadata.
        type: object
        x-go-name: MediaMeta
        x-go-package: github.com/superseriousbusiness/gotosocial/internal/api/model
    mutedAccount:
        properties:
            acct:
                description: |-
                    The account URI as discovered via webfinger.
                    Equal to username for local users, or username@domain for remote users.
                example: some_user@example.org
                type: string
                x-go-name: Acct
            avatar:
                description: Web location of the account's avatar.
                example: https://example.org/media/some_user/avatar/original/avatar.jpeg
                type: string
                x-go-name: Avatar
            avatar_description:
                description: Description of this account's avatar, for alt text.
                example: A cute drawing of a smiling sloth.
                type: string
                x-go-name: AvatarDescription
            avatar_static:
                description: |-
                    Web location of a static version of the account's avatar.
                    Only relevant when the account's main avatar is a video or a gif.
                example: https://example.org/media/some_user/avatar/static/avatar.png
                type: string
                x-go-name: AvatarStatic
            bot:
                description: Account identifies as a bot.
                type: boolean
                x-go-name: Bot
            created_at:
                description: When the account was created (ISO 8601 Datetime).
                example: "2021-07-30T09:20:25+00:00"
                type: string
                x-go-name: CreatedAt
            custom_css:
                description: CustomCSS to include when rendering this account's profile or statuses.
                type: string
                x-go-name: CustomCSS
            discoverable:
                description: Account has opted into discovery features.
                type: boolean
                x-go-name: Discoverable
            display_name:
                description: The account's display name.
                example: big jeff (he/him)
                type: string
                x-go-name: DisplayName
            emojis:
                description: |-
                    Array of custom emojis used in this account's note or display name.
                    Empty for blocked accounts.
                items:
                    $ref: '#/definitions/emoji'
                type: array
                x-go-name: Emojis
            enable_rss:
                description: |-
                    Account has enabled RSS feed.
                    Key/value omitted if false.
                type: boolean
                x-go-name: EnableRSS
            fields:
                description: |-
                    Additional metadata attached to this account's profile.
                    Empty for blocked accounts.
                items:
                    $ref: '#/definitions/field'
                type: array
                x-go-name: Fields
            followers_count:
                description: Number of accounts following this account, according to our instance.
                format: int64
                type: integer
                x-go-name: FollowersCount
            following_count:
                description: Number of account's followed by this account, according to our instance.
                format: int64
                type: integer
                x-go-name: FollowingCount
            header:
                description: Web location of the account's header image.
                example: https://example.org/media/some_user/header/original/header.jpeg
                type: string
                x-go-name: Header
            header_description:
                description: Description of this account's header, for alt text.
                example: A sunlit field with purple flowers.
                type: string
                x-go-name: HeaderDescription
            header_static:
                description: |-
                    Web location of a static version of the account's header.
                    Only relevant when the account's main header is a video or a gif.
                example: https://example.org/media/some_user/header/static/header.png
                type: string
                x-go-name: HeaderStatic
            hide_collections:
                description: |-
                    Account has opted to hide their followers/following collections.
                    Key/value omitted if false.
                type: boolean
                x-go-name: HideCollections
            id:
                description: The account id.
                example: 01FBVD42CQ3ZEEVMW180SBX03B
                type: string
                x-go-name: ID
            last_status_at:
                description: When the account's most recent status was posted (ISO 8601 Datetime).
                example: "2021-07-30T09:20:25+00:00"
                type: string
                x-go-name: LastStatusAt
            locked:
                description: Account manually approves follow requests.
                type: boolean
                x-go-name: Locked
            moved:
                $ref: '#/definitions/account'
            mute_expires_at:
                description: |-
                    If this account has been muted, when will the mute expire (ISO 8601 Datetime).
                    If the mute is indefinite, this will be null.
                example: "2021-07-30T09:20:25+00:00"
                type: string
                x-go-name: MuteExpiresAt
            note:
                description: Bio/description of this account.
                type: string
                x-go-name: Note
            role:
                $ref: '#/definitions/accountRole'
            roles:
                description: |-
                    Roles lists the public roles of the account on this instance.
                    Unlike Role, this is always available, but never includes permissions details.
                    Key/value omitted for remote accounts.
                items:
                    $ref: '#/definitions/accountDisplayRole'
                type: array
                x-go-name: Roles
            source:
                $ref: '#/definitions/Source'
            statuses_count:
                description: Number of statuses posted by this account, according to our instance.
                format: int64
                type: integer
                x-go-name: StatusesCount
            suspended:
                description: Account has been suspended by our instance.
                type: boolean
                x-go-name: Suspended
            theme:
                description: Filename of user-selected CSS theme to include when rendering this account's profile or statuses. Eg., `blurple-light.css`.
                type: string
                x-go-name: Theme
            url:
                description: Web location of the account's profile page.
                example: https://example.org/@some_user
                type: string
                x-go-name: URL
            username:
                description: The username of the account, not including domain.
                example: some_user
                type: string
                x-go-name: Username
        title: MutedAccount extends Account with a field used only by the muted user list.
        type: object
        x-go-name: MutedAccount
        x-go-package: github.com/superseriousbusiness/gotosocial/internal/api/model
    nodeinfo:
        description: 'See: https://nodeinfo.diaspora.software/schema.html'
        properties:
            metadata:
                additionalProperties: {}
                description: Free form key value pairs for software specific values. Clients should not rely on any specific key present.
                type: object
                x-go-name: Metadata
            openRegistrations:
                description: Whether this server allows open self-registration.
                example: false
                type: boolean
                x-go-name: OpenRegistrations
            protocols:
                description: The protocols supported on this server.
                items:
                    type: string
                type: array
                x-go-name: Protocols
            services:
                $ref: '#/definitions/NodeInfoServices'
            software:
                $ref: '#/definitions/NodeInfoSoftware'
            usage:
                $ref: '#/definitions/NodeInfoUsage'
            version:
                description: The schema version
                example: "2.0"
                type: string
                x-go-name: Version
        title: Nodeinfo represents a version 2.1 or version 2.0 nodeinfo schema.
        type: object
        x-go-name: Nodeinfo
        x-go-package: github.com/superseriousbusiness/gotosocial/internal/api/model
    notification:
        properties:
            account:
                $ref: '#/definitions/account'
            created_at:
                description: The timestamp of the notification (ISO 8601 Datetime)
                type: string
                x-go-name: CreatedAt
            id:
                description: The id of the notification in the database.
                type: string
                x-go-name: ID
            status:
                $ref: '#/definitions/status'
            type:
                description: |-
                    The type of event that resulted in the notification.
                    follow = Someone followed you. `account` will be set.
                    follow_request = Someone requested to follow you. `account` will be set.
                    mention = Someone mentioned you in their status. `status` will be set. `account` will be set.
                    reblog = Someone boosted one of your statuses. `status` will be set. `account` will be set.
                    favourite = Someone favourited one of your statuses. `status` will be set. `account` will be set.
                    poll = A poll you have voted in or created has ended. `status` will be set. `account` will be set.
                    status = Someone you enabled notifications for has posted a status. `status` will be set. `account` will be set.
                    admin.sign_up = Someone has signed up for a new account on the instance. `account` will be set.
                type: string
                x-go-name: Type
        title: Notification represents a notification of an event relevant to the user.
        type: object
        x-go-name: Notification
        x-go-package: github.com/superseriousbusiness/gotosocial/internal/api/model
    oauthToken:
        properties:
            access_token:
                description: Access token used for authorization.
                type: string
                x-go-name: AccessToken
            created_at:
                description: When the OAuth token was generated (UNIX timestamp seconds).
                example: 1627644520
                format: int64
                type: integer
                x-go-name: CreatedAt
            scope:
                description: OAuth scopes granted by this token, space-separated.
                example: read write admin
                type: string
                x-go-name: Scope
            token_type:
                description: OAuth token type. Will always be 'Bearer'.
                example: bearer
                type: string
                x-go-name: TokenType
        title: Token represents an OAuth token used for authenticating with the GoToSocial API and performing actions.
        type: object
        x-go-name: Token
        x-go-package: github.com/superseriousbusiness/gotosocial/internal/api/model
    poll:
        properties:
            emojis:
                description: Custom emoji to be used for rendering poll options.
                items:
                    $ref: '#/definitions/emoji'
                type: array
                x-go-name: Emojis
            expired:
                description: Is the poll currently expired?
                type: boolean
                x-go-name: Expired
            expires_at:
                description: When the poll ends. (ISO 8601 Datetime).
                type: string
                x-go-name: ExpiresAt
            id:
                description: The ID of the poll in the database.
                example: 01FBYKMD1KBMJ0W6JF1YZ3VY5D
                type: string
                x-go-name: ID
            multiple:
                description: Does the poll allow multiple-choice answers?
                type: boolean
                x-go-name: Multiple
            options:
                description: Possible answers for the poll.
                items:
                    $ref: '#/definitions/pollOption'
                type: array
                x-go-name: Options
            own_votes:
                description: |-
                    When called with a user token, which options has the authorized
                    user chosen? Contains an array of index values for options.

                    Omitted when no user token provided.
                items:
                    format: int64
                    type: integer
                type: array
                x-go-name: OwnVotes
            voted:
                description: |-
                    When called with a user token, has the authorized user voted?

                    Omitted when no user token provided.
                type: boolean
                x-go-name: Voted
            voters_count:
                description: How many unique accounts have voted on a multiple-choice poll.
                format: int64
                type: integer
                x-go-name: VotersCount
            votes_count:
                description: How many votes have been received.
                format: int64
                type: integer
                x-go-name: VotesCount
        title: Poll represents a poll attached to a status.
        type: object
        x-go-name: Poll
        x-go-package: github.com/superseriousbusiness/gotosocial/internal/api/model
    pollOption:
        properties:
            title:
                description: The text value of the poll option. String.
                type: string
                x-go-name: Title
            votes_count:
                description: The number of received votes for this option.
                format: int64
                type: integer
                x-go-name: VotesCount
        title: PollOption represents the current vote counts for different poll options.
        type: object
        x-go-name: PollOption
        x-go-package: github.com/superseriousbusiness/gotosocial/internal/api/model
    report:
        properties:
            action_taken:
                description: Whether an action has been taken by an admin in response to this report.
                example: false
                type: boolean
                x-go-name: ActionTaken
            action_taken_at:
                description: |-
                    If an action was taken, at what time was this done? (ISO 8601 Datetime)
                    Will be null if not set / no action yet taken.
                example: "2021-07-30T09:20:25+00:00"
                type: string
                x-go-name: ActionTakenAt
            action_taken_comment:
                description: |-
                    If an action was taken, what comment was made by the admin on the taken action?
                    Will be null if not set / no action yet taken.
                example: Account was suspended.
                type: string
                x-go-name: ActionTakenComment
            category:
                description: Under what category was this report created?
                example: spam
                type: string
                x-go-name: Category
            comment:
                description: |-
                    Comment submitted when the report was created.
                    Will be empty if no comment was submitted.
                example: This person has been harassing me.
                type: string
                x-go-name: Comment
            created_at:
                description: The date when this report was created (ISO 8601 Datetime).
                example: "2021-07-30T09:20:25+00:00"
                type: string
                x-go-name: CreatedAt
            forwarded:
                description: Bool to indicate that report should be federated to remote instance.
                example: true
                type: boolean
                x-go-name: Forwarded
            id:
                description: ID of the report.
                example: 01FBVD42CQ3ZEEVMW180SBX03B
                type: string
                x-go-name: ID
            rule_ids:
                description: |-
                    Array of rule IDs that were submitted along with this report.
                    Will be empty if no rule IDs were submitted.
                example:
                    - 01GPBN5YDY6JKBWE44H7YQBDCQ
                    - 01GPBN65PDWSBPWVDD0SQCFFY3
                items:
                    type: string
                type: array
                x-go-name: RuleIDs
            status_ids:
                description: |-
                    Array of IDs of statuses that were submitted along with this report.
                    Will be empty if no status IDs were submitted.
                example:
                    - 01GPBN5YDY6JKBWE44H7YQBDCQ
                    - 01GPBN65PDWSBPWVDD0SQCFFY3
                items:
                    type: string
                type: array
                x-go-name: StatusIDs
            target_account:
                $ref: '#/definitions/account'
        title: Report models a moderation report submitted to the instance, either via the client API or via the federated API.
        type: object
        x-go-name: Report
        x-go-package: github.com/superseriousbusiness/gotosocial/internal/api/model
    searchResult:
        properties:
            accounts:
                items:
                    $ref: '#/definitions/account'
                type: array
                x-go-name: Accounts
            hashtags:
                description: Slice of strings if api v1, slice of tags if api v2.
                items: {}
                type: array
                x-go-name: Hashtags
            statuses:
                items:
                    $ref: '#/definitions/status'
                type: array
                x-go-name: Statuses
        title: SearchResult models a search result.
        type: object
        x-go-name: SearchResult
        x-go-package: github.com/superseriousbusiness/gotosocial/internal/api/model
    status:
        properties:
            account:
                $ref: '#/definitions/account'
            application:
                $ref: '#/definitions/application'
            bookmarked:
                description: This status has been bookmarked by the account viewing it.
                type: boolean
                x-go-name: Bookmarked
            card:
                $ref: '#/definitions/card'
            content:
                description: The content of this status. Should be HTML, but might also be plaintext in some cases.
                example: <p>Hey this is a status!</p>
                type: string
                x-go-name: Content
            created_at:
                description: The date when this status was created (ISO 8601 Datetime).
                example: "2021-07-30T09:20:25+00:00"
                type: string
                x-go-name: CreatedAt
            emojis:
                description: Custom emoji to be used when rendering status content.
                items:
                    $ref: '#/definitions/emoji'
                type: array
                x-go-name: Emojis
            favourited:
                description: This status has been favourited by the account viewing it.
                type: boolean
                x-go-name: Favourited
            favourites_count:
                description: Number of favourites/likes this status has received, according to our instance.
                format: int64
                type: integer
                x-go-name: FavouritesCount
            filtered:
                description: A list of filters that matched this status and why they matched, if there are any such filters.
                items:
                    $ref: '#/definitions/filterResult'
                type: array
                x-go-name: Filtered
            id:
                description: ID of the status.
                example: 01FBVD42CQ3ZEEVMW180SBX03B
                type: string
                x-go-name: ID
            in_reply_to_account_id:
                description: ID of the account being replied to.
                example: 01FBVD42CQ3ZEEVMW180SBX03B
                type: string
                x-go-name: InReplyToAccountID
            in_reply_to_id:
                description: ID of the status being replied to.
                example: 01FBVD42CQ3ZEEVMW180SBX03B
                type: string
                x-go-name: InReplyToID
            interaction_policy:
                $ref: '#/definitions/interactionPolicy'
            language:
                description: |-
                    Primary language of this status (ISO 639 Part 1 two-letter language code).
                    Will be null if language is not known.
                example: en
                type: string
                x-go-name: Language
            local_only:
                description: Set to "true" if status is not federated, ie., a "local only" status; omitted from response otherwise.
                type: boolean
                x-go-name: LocalOnly
            media_attachments:
                description: Media that is attached to this status.
                items:
                    $ref: '#/definitions/attachment'
                type: array
                x-go-name: MediaAttachments
            mentions:
                description: Mentions of users within the status content.
                items:
                    $ref: '#/definitions/Mention'
                type: array
                x-go-name: Mentions
            muted:
                description: Replies to this status have been muted by the account viewing it.
                type: boolean
                x-go-name: Muted
            pinned:
                description: This status has been pinned by the account viewing it (only relevant for your own statuses).
                type: boolean
                x-go-name: Pinned
            poll:
                $ref: '#/definitions/poll'
            reblog:
                $ref: '#/definitions/statusReblogged'
            reblogged:
                description: This status has been boosted/reblogged by the account viewing it.
                type: boolean
                x-go-name: Reblogged
            reblogs_count:
                description: Number of times this status has been boosted/reblogged, according to our instance.
                format: int64
                type: integer
                x-go-name: ReblogsCount
            replies_count:
                description: Number of replies to this status, according to our instance.
                format: int64
                type: integer
                x-go-name: RepliesCount
            sensitive:
                description: Status contains sensitive content.
                example: false
                type: boolean
                x-go-name: Sensitive
            spoiler_text:
                description: Subject, summary, or content warning for the status.
                example: warning nsfw
                type: string
                x-go-name: SpoilerText
            tags:
                description: Hashtags used within the status content.
                items:
                    $ref: '#/definitions/tag'
                type: array
                x-go-name: Tags
            text:
                description: |-
                    Plain-text source of a status. Returned instead of content when status is deleted,
                    so the user may redraft from the source text without the client having to reverse-engineer
                    the original text from the HTML content.
                type: string
                x-go-name: Text
            uri:
                description: ActivityPub URI of the status. Equivalent to the status's activitypub ID.
                example: https://example.org/users/some_user/statuses/01FBVD42CQ3ZEEVMW180SBX03B
                type: string
                x-go-name: URI
            url:
                description: The status's publicly available web URL. This link will only work if the visibility of the status is 'public'.
                example: https://example.org/@some_user/statuses/01FBVD42CQ3ZEEVMW180SBX03B
                type: string
                x-go-name: URL
            visibility:
                description: Visibility of this status.
                example: unlisted
                type: string
                x-go-name: Visibility
        title: Status models a status or post.
        type: object
        x-go-name: Status
        x-go-package: github.com/superseriousbusiness/gotosocial/internal/api/model
    statusEdit:
        description: |-
            StatusEdit represents one historical revision of a status, containing
            partial information about the state of the status at that revision.
        properties:
            account:
                $ref: '#/definitions/account'
            content:
                description: |-
                    The content of this status at this revision.
                    Should be HTML, but might also be plaintext in some cases.
                example: <p>Hey this is a status!</p>
                type: string
                x-go-name: Content
            created_at:
                description: The date when this revision was created (ISO 8601 Datetime).
                example: "2021-07-30T09:20:25+00:00"
                type: string
                x-go-name: CreatedAt
            emojis:
                description: Custom emoji to be used when rendering status content.
                items:
                    $ref: '#/definitions/emoji'
                type: array
                x-go-name: Emojis
            media_attachments:
                description: Media that is attached to this status.
                items:
                    $ref: '#/definitions/attachment'
                type: array
                x-go-name: MediaAttachments
            poll:
                $ref: '#/definitions/poll'
            sensitive:
                description: Status marked sensitive at this revision.
                example: false
                type: boolean
                x-go-name: Sensitive
            spoiler_text:
                description: Subject, summary, or content warning for the status at this revision.
                example: warning nsfw
                type: string
                x-go-name: SpoilerText
        type: object
        x-go-name: StatusEdit
        x-go-package: github.com/superseriousbusiness/gotosocial/internal/api/model
    statusReblogged:
        properties:
            account:
                $ref: '#/definitions/account'
            application:
                $ref: '#/definitions/application'
            bookmarked:
                description: This status has been bookmarked by the account viewing it.
                type: boolean
                x-go-name: Bookmarked
            card:
                $ref: '#/definitions/card'
            content:
                description: The content of this status. Should be HTML, but might also be plaintext in some cases.
                example: <p>Hey this is a status!</p>
                type: string
                x-go-name: Content
            created_at:
                description: The date when this status was created (ISO 8601 Datetime).
                example: "2021-07-30T09:20:25+00:00"
                type: string
                x-go-name: CreatedAt
            emojis:
                description: Custom emoji to be used when rendering status content.
                items:
                    $ref: '#/definitions/emoji'
                type: array
                x-go-name: Emojis
            favourited:
                description: This status has been favourited by the account viewing it.
                type: boolean
                x-go-name: Favourited
            favourites_count:
                description: Number of favourites/likes this status has received, according to our instance.
                format: int64
                type: integer
                x-go-name: FavouritesCount
            filtered:
                description: A list of filters that matched this status and why they matched, if there are any such filters.
                items:
                    $ref: '#/definitions/filterResult'
                type: array
                x-go-name: Filtered
            id:
                description: ID of the status.
                example: 01FBVD42CQ3ZEEVMW180SBX03B
                type: string
                x-go-name: ID
            in_reply_to_account_id:
                description: ID of the account being replied to.
                example: 01FBVD42CQ3ZEEVMW180SBX03B
                type: string
                x-go-name: InReplyToAccountID
            in_reply_to_id:
                description: ID of the status being replied to.
                example: 01FBVD42CQ3ZEEVMW180SBX03B
                type: string
                x-go-name: InReplyToID
            interaction_policy:
                $ref: '#/definitions/interactionPolicy'
            language:
                description: |-
                    Primary language of this status (ISO 639 Part 1 two-letter language code).
                    Will be null if language is not known.
                example: en
                type: string
                x-go-name: Language
            local_only:
                description: Set to "true" if status is not federated, ie., a "local only" status; omitted from response otherwise.
                type: boolean
                x-go-name: LocalOnly
            media_attachments:
                description: Media that is attached to this status.
                items:
                    $ref: '#/definitions/attachment'
                type: array
                x-go-name: MediaAttachments
            mentions:
                description: Mentions of users within the status content.
                items:
                    $ref: '#/definitions/Mention'
                type: array
                x-go-name: Mentions
            muted:
                description: Replies to this status have been muted by the account viewing it.
                type: boolean
                x-go-name: Muted
            pinned:
                description: This status has been pinned by the account viewing it (only relevant for your own statuses).
                type: boolean
                x-go-name: Pinned
            poll:
                $ref: '#/definitions/poll'
            reblog:
                $ref: '#/definitions/statusReblogged'
            reblogged:
                description: This status has been boosted/reblogged by the account viewing it.
                type: boolean
                x-go-name: Reblogged
            reblogs_count:
                description: Number of times this status has been boosted/reblogged, according to our instance.
                format: int64
                type: integer
                x-go-name: ReblogsCount
            replies_count:
                description: Number of replies to this status, according to our instance.
                format: int64
                type: integer
                x-go-name: RepliesCount
            sensitive:
                description: Status contains sensitive content.
                example: false
                type: boolean
                x-go-name: Sensitive
            spoiler_text:
                description: Subject, summary, or content warning for the status.
                example: warning nsfw
                type: string
                x-go-name: SpoilerText
            tags:
                description: Hashtags used within the status content.
                items:
                    $ref: '#/definitions/tag'
                type: array
                x-go-name: Tags
            text:
                description: |-
                    Plain-text source of a status. Returned instead of content when status is deleted,
                    so the user may redraft from the source text without the client having to reverse-engineer
                    the original text from the HTML content.
                type: string
                x-go-name: Text
            uri:
                description: ActivityPub URI of the status. Equivalent to the status's activitypub ID.
                example: https://example.org/users/some_user/statuses/01FBVD42CQ3ZEEVMW180SBX03B
                type: string
                x-go-name: URI
            url:
                description: The status's publicly available web URL. This link will only work if the visibility of the status is 'public'.
                example: https://example.org/@some_user/statuses/01FBVD42CQ3ZEEVMW180SBX03B
                type: string
                x-go-name: URL
            visibility:
                description: Visibility of this status.
                example: unlisted
                type: string
                x-go-name: Visibility
        title: StatusReblogged represents a reblogged status.
        type: object
        x-go-name: StatusReblogged
        x-go-package: github.com/superseriousbusiness/gotosocial/internal/api/model
    statusSource:
        description: |-
            StatusSource represents the source text of a
            status as submitted to the API when it was created.
        properties:
            id:
                description: ID of the status.
                example: 01FBVD42CQ3ZEEVMW180SBX03B
                type: string
                x-go-name: ID
            spoiler_text:
                description: Plain-text version of spoiler text.
                type: string
                x-go-name: SpoilerText
            text:
                description: Plain-text source of a status.
                type: string
                x-go-name: Text
        type: object
        x-go-name: StatusSource
        x-go-package: github.com/superseriousbusiness/gotosocial/internal/api/model
    swaggerCollection:
        properties:
            '@context':
                description: |-
                    ActivityStreams JSON-LD context.
                    A string or an array of strings, or more
                    complex nested items.
                example: https://www.w3.org/ns/activitystreams
                x-go-name: Context
            first:
                $ref: '#/definitions/swaggerCollectionPage'
            id:
                description: ActivityStreams ID.
                example: https://example.org/users/some_user/statuses/106717595988259568/replies
                type: string
                x-go-name: ID
            last:
                $ref: '#/definitions/swaggerCollectionPage'
            type:
                description: ActivityStreams type.
                example: Collection
                type: string
                x-go-name: Type
        title: SwaggerCollection represents an ActivityPub Collection.
        type: object
        x-go-name: SwaggerCollection
        x-go-package: github.com/superseriousbusiness/gotosocial/internal/api/activitypub/users
    swaggerCollectionPage:
        properties:
            id:
                description: ActivityStreams ID.
                example: https://example.org/users/some_user/statuses/106717595988259568/replies?page=true
                type: string
                x-go-name: ID
            items:
                description: Items on this page.
                example:
                    - https://example.org/users/some_other_user/statuses/086417595981111564
                    - https://another.example.com/users/another_user/statuses/01FCN8XDV3YG7B4R42QA6YQZ9R
                items:
                    type: string
                type: array
                x-go-name: Items
            next:
                description: Link to the next page.
                example: https://example.org/users/some_user/statuses/106717595988259568/replies?only_other_accounts=true&page=true
                type: string
                x-go-name: Next
            partOf:
                description: Collection this page belongs to.
                example: https://example.org/users/some_user/statuses/106717595988259568/replies
                type: string
                x-go-name: PartOf
            type:
                description: ActivityStreams type.
                example: CollectionPage
                type: string
                x-go-name: Type
        title: SwaggerCollectionPage represents one page of a collection.
        type: object
        x-go-name: SwaggerCollectionPage
        x-go-package: github.com/superseriousbusiness/gotosocial/internal/api/activitypub/users
    swaggerFeaturedCollection:
        properties:
            '@context':
                description: |-
                    ActivityStreams JSON-LD context.
                    A string or an array of strings, or more
                    complex nested items.
                example: https://www.w3.org/ns/activitystreams
                x-go-name: Context
            TotalItems:
                description: Number of items in this collection.
                example: 2
                format: int64
                type: integer
            id:
                description: ActivityStreams ID.
                example: https://example.org/users/some_user/collections/featured
                type: string
                x-go-name: ID
            items:
                description: List of status URIs.
                example:
                    - https://example.org/users/some_user/statuses/01GSZ0F7Q8SJKNRF777GJD271R
                    - https://example.org/users/some_user/statuses/01GSZ0G012CBQ7TEKX689S3QRE
                items:
                    type: string
                type: array
                x-go-name: Items
            type:
                description: ActivityStreams type.
                example: OrderedCollection
                type: string
                x-go-name: Type
        title: SwaggerFeaturedCollection represents an ActivityPub OrderedCollection.
        type: object
        x-go-name: SwaggerFeaturedCollection
        x-go-package: github.com/superseriousbusiness/gotosocial/internal/api/activitypub/users
    tag:
        properties:
            following:
                description: |-
                    Following is true if the user is following this tag, false if they're not,
                    and not present if there is no currently authenticated user.
                type: boolean
                x-go-name: Following
            history:
                description: |-
                    History of this hashtag's usage.
                    Currently just a stub, if provided will always be an empty array.
                example: []
                items: {}
                type: array
                x-go-name: History
            name:
                description: 'The value of the hashtag after the # sign.'
                example: helloworld
                type: string
                x-go-name: Name
            url:
                description: Web link to the hashtag.
                example: https://example.org/tags/helloworld
                type: string
                x-go-name: URL
        title: Tag represents a hashtag used within the content of a status.
        type: object
        x-go-name: Tag
        x-go-package: github.com/superseriousbusiness/gotosocial/internal/api/model
    theme:
        properties:
            description:
                description: User-facing description of this theme.
                type: string
                x-go-name: Description
            file_name:
                description: FileName of this theme in the themes directory.
                type: string
                x-go-name: FileName
            title:
                description: User-facing title of this theme.
                type: string
                x-go-name: Title
        title: Theme represents one user-selectable preset CSS theme.
        type: object
        x-go-name: Theme
        x-go-package: github.com/superseriousbusiness/gotosocial/internal/api/model
    threadContext:
        description: |-
            ThreadContext models the tree or
            "thread" around a given status.
        properties:
            ancestors:
                description: Parents in the thread.
                items:
                    $ref: '#/definitions/status'
                type: array
                x-go-name: Ancestors
            descendants:
                description: Children in the thread.
                items:
                    $ref: '#/definitions/status'
                type: array
                x-go-name: Descendants
        type: object
        x-go-name: ThreadContext
        x-go-package: github.com/superseriousbusiness/gotosocial/internal/api/model
    user:
        properties:
            admin:
                description: User is an admin.
                example: false
                type: boolean
                x-go-name: Admin
            approved:
                description: User was approved by an admin.
                example: true
                type: boolean
                x-go-name: Approved
            confirmation_sent_at:
                description: Time when the last "please confirm your email address" email was sent, if at all. (ISO 8601 Datetime)
                example: "2021-07-30T09:20:25+00:00"
                type: string
                x-go-name: ConfirmationSentAt
            confirmed_at:
                description: Time at which the email given in the `email` field was confirmed, if at all. (ISO 8601 Datetime)
                example: "2021-07-30T09:20:25+00:00"
                type: string
                x-go-name: ConfirmedAt
            created_at:
                description: Time this user was created. (ISO 8601 Datetime)
                example: "2021-07-30T09:20:25+00:00"
                type: string
                x-go-name: CreatedAt
            disabled:
                description: User's account is disabled.
                example: false
                type: boolean
                x-go-name: Disabled
            email:
                description: Confirmed email address of this user, if set.
                example: someone@example.org
                type: string
                x-go-name: Email
            id:
                description: Database ID of this user.
                example: 01FBVD42CQ3ZEEVMW180SBX03B
                type: string
                x-go-name: ID
            last_emailed_at:
                description: Time at which this user was last emailed, if at all. (ISO 8601 Datetime)
                example: "2021-07-30T09:20:25+00:00"
                type: string
                x-go-name: LastEmailedAt
            moderator:
                description: User is a moderator.
                example: false
                type: boolean
                x-go-name: Moderator
            reason:
                description: Reason for sign-up, if provided.
                example: Please! Pretty please!
                type: string
                x-go-name: Reason
            reset_password_sent_at:
                description: Time when the last "please reset your password" email was sent, if at all. (ISO 8601 Datetime)
                example: "2021-07-30T09:20:25+00:00"
                type: string
                x-go-name: ResetPasswordSentAt
            unconfirmed_email:
                description: Unconfirmed email address of this user, if set.
                example: someone.else@somewhere.else.example.org
                type: string
                x-go-name: UnconfirmedEmail
        title: User models fields relevant to one user.
        type: object
        x-go-name: User
        x-go-package: github.com/superseriousbusiness/gotosocial/internal/api/model
    wellKnownResponse:
        description: See https://webfinger.net/
        properties:
            aliases:
                items:
                    type: string
                type: array
                x-go-name: Aliases
            links:
                items:
                    $ref: '#/definitions/Link'
                type: array
                x-go-name: Links
            subject:
                type: string
                x-go-name: Subject
        title: |-
            WellKnownResponse represents the response to either a webfinger request for an 'acct' resource, or a request to nodeinfo.
            For example, it would be returned from https://example.org/.well-known/webfinger?resource=acct:some_username@example.org
        type: object
        x-go-name: WellKnownResponse
        x-go-package: github.com/superseriousbusiness/gotosocial/internal/api/model
host: example.org
info:
    contact:
        email: admin@gotosocial.org
        name: GoToSocial Authors
    license:
        name: AGPL3
        url: https://www.gnu.org/licenses/agpl-3.0.en.html
    title: GoToSocial Swagger documentation.
    version: REPLACE_ME
paths:
    /.well-known/host-meta:
        get:
            description: 'See: https://www.rfc-editor.org/rfc/rfc6415.html'
            operationId: hostMetaGet
            produces:
                - application/xrd+xml"
            responses:
                "200":
                    description: ""
                    schema:
                        $ref: '#/definitions/hostmeta'
            summary: Returns a compliant hostmeta response to web host metadata queries.
            tags:
                - .well-known
    /.well-known/nodeinfo:
        get:
            description: |-
                eg. `{"links":[{"rel":"http://nodeinfo.diaspora.software/ns/schema/2.0","href":"http://example.org/nodeinfo/2.0"}]}`
                See: https://nodeinfo.diaspora.software/protocol.html
            operationId: nodeInfoWellKnownGet
            produces:
                - application/json
            responses:
                "200":
                    description: ""
                    schema:
                        $ref: '#/definitions/wellKnownResponse'
            summary: Returns a well-known response which redirects callers to `/nodeinfo/2.0`.
            tags:
                - .well-known
    /.well-known/webfinger:
        get:
            description: |-
                For example, a GET to `https://goblin.technology/.well-known/webfinger?resource=acct:tobi@goblin.technology` would return:

                ```

                {"subject":"acct:tobi@goblin.technology","aliases":["https://goblin.technology/users/tobi","https://goblin.technology/@tobi"],"links":[{"rel":"http://webfinger.net/rel/profile-page","type":"text/html","href":"https://goblin.technology/@tobi"},{"rel":"self","type":"application/activity+json","href":"https://goblin.technology/users/tobi"}]}

                ```

                See: https://webfinger.net/
            operationId: webfingerGet
            produces:
                - application/jrd+json
            responses:
                "200":
                    description: ""
                    schema:
                        $ref: '#/definitions/wellKnownResponse'
            summary: Handles webfinger account lookup requests.
            tags:
                - .well-known
    /api/{api_version}/media:
        post:
            consumes:
                - multipart/form-data
            operationId: mediaCreate
            parameters:
                - description: Version of the API to use. Must be either `v1` or `v2`.
                  in: path
                  name: api_version
                  required: true
                  type: string
                - description: Image or media description to use as alt-text on the attachment. This is very useful for users of screenreaders! May or may not be required, depending on your instance settings.
                  in: formData
                  name: description
                  type: string
                - default: 0,0
                  description: 'Focus of the media file. If present, it should be in the form of two comma-separated floats between -1 and 1. For example: `-0.5,0.25`.'
                  in: formData
                  name: focus
                  type: string
                - description: The media attachment to upload.
                  in: formData
                  name: file
                  required: true
                  type: file
            produces:
                - application/json
            responses:
                "200":
                    description: The newly-created media attachment.
                    schema:
                        $ref: '#/definitions/attachment'
                "400":
                    description: bad request
                "401":
                    description: unauthorized
                "422":
                    description: unprocessable
                "500":
                    description: internal server error
            security:
                - OAuth2 Bearer:
                    - write:media
            summary: Upload a new media attachment.
            tags:
                - media
    /api/{api_version}/search:
        get:
            description: If statuses are in the result, they will be returned in descending chronological order (newest first), with sequential IDs (bigger = newer).
            operationId: searchGet
            parameters:
                - description: Version of the API to use. Must be either `v1` or `v2`. If v1 is used, Hashtag results will be a slice of strings. If v2 is used, Hashtag results will be a slice of apimodel tags.
                  in: path
                  name: api_version
                  required: true
                  type: string
                - description: Return only items *OLDER* than the given max ID. The item with the specified ID will not be included in the response. Currently only used if 'type' is set to a specific type.
                  in: query
                  name: max_id
                  type: string
                - description: Return only items *immediately newer* than the given min ID. The item with the specified ID will not be included in the response. Currently only used if 'type' is set to a specific type.
                  in: query
                  name: min_id
                  type: string
                - default: 20
                  description: Number of each type of item to return.
                  in: query
                  maximum: 40
                  minimum: 1
                  name: limit
                  type: integer
                - default: 0
                  description: Page number of results to return (starts at 0). This parameter is currently not used, page by selecting a specific query type and using maxID and minID instead.
                  in: query
                  maximum: 10
                  minimum: 0
                  name: offset
                  type: integer
                - description: |-
                    Query string to search for. This can be in the following forms:
                    - `@[username]` -- search for an account with the given username on any domain. Can return multiple results.
                    - @[username]@[domain]` -- search for a remote account with exact username and domain. Will only ever return 1 result at most.
                    - `https://example.org/some/arbitrary/url` -- search for an account OR a status with the given URL. Will only ever return 1 result at most.
                    - `#[hashtag_name]` -- search for a hashtag with the given hashtag name, or starting with the given hashtag name. Case insensitive. Can return multiple results.
                    - any arbitrary string -- search for accounts or statuses containing the given string. Can return multiple results.

                    Arbitrary string queries may include the following operators:
                    - `from:localuser`, `from:remoteuser@instance.tld`: restrict results to statuses created by the specified account.
                  in: query
                  name: q
                  required: true
                  type: string
                - description: |-
                    Type of item to return. One of:
                    - `` -- empty string; return any/all results.
                    - `accounts` -- return only account(s).
                    - `statuses` -- return only status(es).
                    - `hashtags` -- return only hashtag(s).
                    If `type` is specified, paging can be performed using max_id and min_id parameters.
                    If `type` is not specified, see the `offset` parameter for paging.
                  in: query
                  name: type
                  type: string
                - default: false
                  description: If searching query is for `@[username]@[domain]`, or a URL, allow the GoToSocial instance to resolve the search by making calls to remote instances (webfinger, ActivityPub, etc).
                  in: query
                  name: resolve
                  type: boolean
                - default: false
                  description: If search type includes accounts, and search query is an arbitrary string, show only accounts that the requesting account follows. If this is set to `true`, then the GoToSocial instance will enhance the search by also searching within account notes, not just in usernames and display names.
                  in: query
                  name: following
                  type: boolean
                - default: false
                  description: If searching for hashtags, exclude those not yet approved by instance admin. Currently this parameter is unused.
                  in: query
                  name: exclude_unreviewed
                  type: boolean
                - description: Restrict results to statuses created by the specified account.
                  in: query
                  name: account_id
                  type: string
            produces:
                - application/json
            responses:
                "200":
                    description: Results of the search.
                    schema:
                        $ref: '#/definitions/searchResult'
                "400":
                    description: bad request
                "401":
                    description: unauthorized
                "404":
                    description: not found
                "406":
                    description: not acceptable
                "500":
                    description: internal server error
            security:
                - OAuth2 Bearer:
                    - read:search
            summary: Search for statuses, accounts, or hashtags, on this instance or elsewhere.
            tags:
                - search
    /api/v1/accounts:
        post:
            consumes:
                - application/json
                - application/xml
                - application/x-www-form-urlencoded
            description: |-
                The parameters can also be given in the body of the request, as JSON, if the content-type is set to 'application/json'.
                The parameters can also be given in the body of the request, as XML, if the content-type is set to 'application/xml'.
            operationId: accountCreate
            parameters:
                - description: Text that will be reviewed by moderators if registrations require manual approval.
                  in: query
                  name: reason
                  type: string
                  x-go-name: Reason
                - description: The desired username for the account.
                  in: query
                  name: username
                  type: string
                  x-go-name: Username
                - description: The email address to be used for login.
                  in: query
                  name: email
                  type: string
                  x-go-name: Email
                - description: The password to be used for login. This will be hashed before storage.
                  in: query
                  name: password
                  type: string
                  x-go-name: Password
                - description: The user agrees to the terms, conditions, and policies of the instance.
                  in: query
                  name: agreement
                  type: boolean
                  x-go-name: Agreement
                - description: The language of the confirmation email that will be sent.
                  in: query
                  name: locale
                  type: string
                  x-go-name: Locale
            produces:
                - application/json
            responses:
                "200":
                    description: An OAuth2 access token for the newly-created account.
                    schema:
                        $ref: '#/definitions/oauthToken'
                "400":
                    description: bad request
                "401":
                    description: unauthorized
                "404":
                    description: not found
                "406":
                    description: not acceptable
                "422":
                    description: Unprocessable. Your account creation request cannot be processed because either too many accounts have been created on this instance in the last 24h, or the pending account backlog is full.
                "500":
                    description: internal server error
            security:
                - OAuth2 Application:
                    - write:accounts
            summary: Create a new account using an application token.
            tags:
                - accounts
    /api/v1/accounts/{id}:
        get:
            operationId: accountGet
            parameters:
                - description: The id of the requested account.
                  in: path
                  name: id
                  required: true
                  type: string
            produces:
                - application/json
            responses:
                "200":
                    description: The requested account.
                    schema:
                        $ref: '#/definitions/account'
                "400":
                    description: bad request
                "401":
                    description: unauthorized
                "404":
                    description: not found
                "406":
                    description: not acceptable
                "500":
                    description: internal server error
            security:
                - OAuth2 Bearer:
                    - read:accounts
            summary: Get information about an account with the given ID.
            tags:
                - accounts
    /api/v1/accounts/{id}/block:
        post:
            operationId: accountBlock
            parameters:
                - description: The id of the account to block.
                  in: path
                  name: id
                  required: true
                  type: string
            produces:
                - application/json
            responses:
                "200":
                    description: Your relationship to the account.
                    schema:
                        $ref: '#/definitions/accountRelationship'
                "400":
                    description: bad request
                "401":
                    description: unauthorized
                "404":
                    description: not found
                "406":
                    description: not acceptable
                "500":
                    description: internal server error
            security:
                - OAuth2 Bearer:
                    - write:blocks
            summary: Block account with id.
            tags:
                - accounts
    /api/v1/accounts/{id}/follow:
        post:
            consumes:
                - application/json
                - application/xml
                - application/x-www-form-urlencoded
            description: |-
                The parameters can also be given in the body of the request, as JSON, if the content-type is set to 'application/json'.
                The parameters can also be given in the body of the request, as XML, if the content-type is set to 'application/xml'.

                If you already follow (request) the given account, then the follow (request) will be updated instead using the
                `reblogs` and `notify` parameters.
            operationId: accountFollow
            parameters:
                - description: ID of the account to follow.
                  in: path
                  name: id
                  required: true
                  type: string
                - default: true
                  description: Show reblogs from this account.
                  in: formData
                  name: reblogs
                  type: boolean
                - default: false
                  description: Notify when this account posts.
                  in: formData
                  name: notify
                  type: boolean
            produces:
                - application/json
            responses:
                "200":
                    description: Your relationship to this account.
                    schema:
                        $ref: '#/definitions/accountRelationship'
                "400":
                    description: bad request
                "401":
                    description: unauthorized
                "404":
                    description: not found
                "406":
                    description: not acceptable
                "500":
                    description: internal server error
            security:
                - OAuth2 Bearer:
                    - write:follows
            summary: Follow account with id.
            tags:
                - accounts
    /api/v1/accounts/{id}/followers:
        get:
            description: |-
                The next and previous queries can be parsed from the returned Link header.
                Example:

                ```
                <https://example.org/api/v1/accounts/0657WMDEC3KQDTD6NZ4XJZBK4M/followers?limit=80&max_id=01FC0SKA48HNSVR6YKZCQGS2V8>; rel="next", <https://example.org/api/v1/accounts/0657WMDEC3KQDTD6NZ4XJZBK4M/followers?limit=80&min_id=01FC0SKW5JK2Q4EVAV2B462YY0>; rel="prev"
                ````

                If account `hide_collections` is true, and requesting account != target account, no results will be returned.
            operationId: accountFollowers
            parameters:
                - description: Account ID.
                  in: path
                  name: id
                  required: true
                  type: string
                - description: 'Return only follower accounts *OLDER* than the given max ID. The follower account with the specified ID will not be included in the response. NOTE: the ID is of the internal follow, NOT any of the returned accounts.'
                  in: query
                  name: max_id
                  type: string
                - description: 'Return only follower accounts *NEWER* than the given since ID. The follower account with the specified ID will not be included in the response. NOTE: the ID is of the internal follow, NOT any of the returned accounts.'
                  in: query
                  name: since_id
                  type: string
                - description: 'Return only follower accounts *IMMEDIATELY NEWER* than the given min ID. The follower account with the specified ID will not be included in the response. NOTE: the ID is of the internal follow, NOT any of the returned accounts.'
                  in: query
                  name: min_id
                  type: string
                - default: 40
                  description: Number of follower accounts to return.
                  in: query
                  maximum: 80
                  minimum: 1
                  name: limit
                  type: integer
            produces:
                - application/json
            responses:
                "200":
                    description: Array of accounts that follow this account.
                    headers:
                        Link:
                            description: Links to the next and previous queries.
                            type: string
                    schema:
                        items:
                            $ref: '#/definitions/account'
                        type: array
                "400":
                    description: bad request
                "401":
                    description: unauthorized
                "404":
                    description: not found
                "406":
                    description: not acceptable
                "500":
                    description: internal server error
            security:
                - OAuth2 Bearer:
                    - read:accounts
            summary: See followers of account with given id.
            tags:
                - accounts
    /api/v1/accounts/{id}/following:
        get:
            description: |-
                The next and previous queries can be parsed from the returned Link header.
                Example:

                ```
                <https://example.org/api/v1/accounts/0657WMDEC3KQDTD6NZ4XJZBK4M/following?limit=80&max_id=01FC0SKA48HNSVR6YKZCQGS2V8>; rel="next", <https://example.org/api/v1/accounts/0657WMDEC3KQDTD6NZ4XJZBK4M/following?limit=80&min_id=01FC0SKW5JK2Q4EVAV2B462YY0>; rel="prev"
                ````

                If account `hide_collections` is true, and requesting account != target account, no results will be returned.
            operationId: accountFollowing
            parameters:
                - description: Account ID.
                  in: path
                  name: id
                  required: true
                  type: string
                - description: 'Return only following accounts *OLDER* than the given max ID. The following account with the specified ID will not be included in the response. NOTE: the ID is of the internal follow, NOT any of the returned accounts.'
                  in: query
                  name: max_id
                  type: string
                - description: 'Return only following accounts *NEWER* than the given since ID. The following account with the specified ID will not be included in the response. NOTE: the ID is of the internal follow, NOT any of the returned accounts.'
                  in: query
                  name: since_id
                  type: string
                - description: 'Return only following accounts *IMMEDIATELY NEWER* than the given min ID. The following account with the specified ID will not be included in the response. NOTE: the ID is of the internal follow, NOT any of the returned accounts.'
                  in: query
                  name: min_id
                  type: string
                - default: 40
                  description: Number of following accounts to return.
                  in: query
                  maximum: 80
                  minimum: 1
                  name: limit
                  type: integer
            produces:
                - application/json
            responses:
                "200":
                    description: Array of accounts that are followed by this account.
                    headers:
                        Link:
                            description: Links to the next and previous queries.
                            type: string
                    schema:
                        items:
                            $ref: '#/definitions/account'
                        type: array
                "400":
                    description: bad request
                "401":
                    description: unauthorized
                "404":
                    description: not found
                "406":
                    description: not acceptable
                "500":
                    description: internal server error
            security:
                - OAuth2 Bearer:
                    - read:accounts
            summary: See accounts followed by given account id.
            tags:
                - accounts
    /api/v1/accounts/{id}/lists:
        get:
            operationId: accountLists
            parameters:
                - description: Account ID.
                  in: path
                  name: id
                  required: true
                  type: string
            produces:
                - application/json
            responses:
                "200":
                    description: Array of all lists containing this account.
                    schema:
                        items:
                            $ref: '#/definitions/list'
                        type: array
                "400":
                    description: bad request
                "401":
                    description: unauthorized
                "404":
                    description: not found
                "406":
                    description: not acceptable
                "500":
                    description: internal server error
            security:
                - OAuth2 Bearer:
                    - read:lists
            summary: See all lists of yours that contain requested account.
            tags:
                - accounts
    /api/v1/accounts/{id}/mute:
        post:
            description: If account was already muted, succeeds anyway. This can be used to update the details of a mute.
            operationId: accountMute
            parameters:
                - description: The ID of the account to block.
                  in: path
                  name: id
                  required: true
                  type: string
                - default: false
                  description: Mute notifications as well as posts.
                  in: formData
                  name: notifications
                  type: boolean
                - default: 0
                  description: How long the mute should last, in seconds. If 0 or not provided, mute lasts indefinitely.
                  in: formData
                  name: duration
                  type: number
            produces:
                - application/json
            responses:
                "200":
                    description: Your relationship to the account.
                    schema:
                        $ref: '#/definitions/accountRelationship'
                "400":
                    description: bad request
                "401":
                    description: unauthorized
                "403":
                    description: forbidden to moved accounts
                "404":
                    description: not found
                "406":
                    description: not acceptable
                "500":
                    description: internal server error
            security:
                - OAuth2 Bearer:
                    - write:mutes
            summary: Mute account by ID.
            tags:
                - accounts
    /api/v1/accounts/{id}/note:
        post:
            consumes:
                - multipart/form-data
            operationId: accountNote
            parameters:
                - description: The id of the account for which to set a note.
                  in: path
                  name: id
                  required: true
                  type: string
                - default: ""
                  description: The text of the note. Omit this parameter or send an empty string to clear the note.
                  in: formData
                  name: comment
                  type: string
            produces:
                - application/json
            responses:
                "200":
                    description: Your relationship to the account.
                    schema:
                        $ref: '#/definitions/accountRelationship'
                "400":
                    description: bad request
                "401":
                    description: unauthorized
                "404":
                    description: not found
                "406":
                    description: not acceptable
                "500":
                    description: internal server error
            security:
                - OAuth2 Bearer:
                    - write:accounts
            summary: Set a private note for an account with the given id.
            tags:
                - accounts
    /api/v1/accounts/{id}/statuses:
        get:
            description: The statuses will be returned in descending chronological order (newest first), with sequential IDs (bigger = newer).
            operationId: accountStatuses
            parameters:
                - description: Account ID.
                  in: path
                  name: id
                  required: true
                  type: string
                - default: 30
                  description: Number of statuses to return.
                  in: query
                  name: limit
                  type: integer
                - default: false
                  description: Exclude statuses that are a reply to another status.
                  in: query
                  name: exclude_replies
                  type: boolean
                - default: false
                  description: Exclude statuses that are a reblog/boost of another status.
                  in: query
                  name: exclude_reblogs
                  type: boolean
                - description: Return only statuses *OLDER* than the given max status ID. The status with the specified ID will not be included in the response.
                  in: query
                  name: max_id
                  type: string
                - description: Return only statuses *NEWER* than the given min status ID. The status with the specified ID will not be included in the response.
                  in: query
                  name: min_id
                  type: string
                - default: false
                  description: Show only pinned statuses. In other words, exclude statuses that are not pinned to the given account ID.
                  in: query
                  name: pinned
                  type: boolean
                - default: false
                  description: Show only statuses with media attachments.
                  in: query
                  name: only_media
                  type: boolean
                - default: false
                  description: Show only statuses with a privacy setting of 'public'.
                  in: query
                  name: only_public
                  type: boolean
            produces:
                - application/json
            responses:
                "200":
                    description: Array of statuses.
                    headers:
                        Link:
                            description: Links to the next and previous queries.
                            type: string
                    schema:
                        items:
                            $ref: '#/definitions/status'
                        type: array
                "400":
                    description: bad request
                "401":
                    description: unauthorized
                "404":
                    description: not found
                "406":
                    description: not acceptable
                "500":
                    description: internal server error
            security:
                - OAuth2 Bearer:
                    - read:accounts
            summary: See statuses posted by the requested account.
            tags:
                - accounts
    /api/v1/accounts/{id}/unblock:
        post:
            operationId: accountUnblock
            parameters:
                - description: The id of the account to unblock.
                  in: path
                  name: id
                  required: true
                  type: string
            produces:
                - application/json
            responses:
                "200":
                    description: Your relationship to this account.
                    schema:
                        $ref: '#/definitions/accountRelationship'
                "400":
                    description: bad request
                "401":
                    description: unauthorized
                "404":
                    description: not found
                "406":
                    description: not acceptable
                "500":
                    description: internal server error
            security:
                - OAuth2 Bearer:
                    - write:blocks
            summary: Unblock account with ID.
            tags:
                - accounts
    /api/v1/accounts/{id}/unfollow:
        post:
            operationId: accountUnfollow
            parameters:
                - description: The id of the account to unfollow.
                  in: path
                  name: id
                  required: true
                  type: string
            produces:
                - application/json
            responses:
                "200":
                    description: Your relationship to this account.
                    schema:
                        $ref: '#/definitions/accountRelationship'
                "400":
                    description: bad request
                "401":
                    description: unauthorized
                "404":
                    description: not found
                "406":
                    description: not acceptable
                "500":
                    description: internal server error
            security:
                - OAuth2 Bearer:
                    - write:follows
            summary: Unfollow account with id.
            tags:
                - accounts
    /api/v1/accounts/{id}/unmute:
        post:
            description: If account was already unmuted (or has never been muted), succeeds anyway.
            operationId: accountUnmute
            parameters:
                - description: The ID of the account to unmute.
                  in: path
                  name: id
                  required: true
                  type: string
            produces:
                - application/json
            responses:
                "200":
                    description: Your relationship to this account.
                    schema:
                        $ref: '#/definitions/accountRelationship'
                "400":
                    description: bad request
                "401":
                    description: unauthorized
                "404":
                    description: not found
                "406":
                    description: not acceptable
                "500":
                    description: internal server error
            security:
                - OAuth2 Bearer:
                    - write:mutes
            summary: Unmute account by ID.
            tags:
                - accounts
    /api/v1/accounts/alias:
        post:
            consumes:
                - multipart/form-data
            description: |-
                This is useful when you want to move from another account this this account.

                In such cases, you should set the alsoKnownAs of this account to the URI of
                the account you want to move from.
            operationId: accountAlias
            parameters:
                - description: |-
                    ActivityPub URI/IDs of target accounts to which this account is being aliased. Eg., `["https://example.org/users/some_account"]`.
                    Use an empty array to unset alsoKnownAs, clearing the aliases.
                  in: formData
                  name: also_known_as_uris
                  required: true
                  type: string
            responses:
                "200":
                    description: The newly updated account.
                    schema:
                        $ref: '#/definitions/account'
                "400":
                    description: bad request
                "401":
                    description: unauthorized
                "404":
                    description: not found
                "406":
                    description: not acceptable
                "422":
                    description: Unprocessable. Check the response body for more details.
                "500":
                    description: internal server error
            security:
                - OAuth2 Bearer:
                    - write:accounts
            summary: Alias your account to another account by setting alsoKnownAs to the given URI.
            tags:
                - accounts
    /api/v1/accounts/delete:
        post:
            consumes:
                - multipart/form-data
            operationId: accountDelete
            parameters:
                - description: Password of the account user, for confirmation.
                  in: formData
                  name: password
                  required: true
                  type: string
            responses:
                "202":
                    description: The account deletion has been accepted and the account will be deleted.
                "400":
                    description: bad request
                "401":
                    description: unauthorized
                "404":
                    description: not found
                "406":
                    description: not acceptable
                "500":
                    description: internal server error
            security:
                - OAuth2 Bearer:
                    - write:accounts
            summary: Delete your account.
            tags:
                - accounts
    /api/v1/accounts/lookup:
        get:
            operationId: accountLookupGet
            parameters:
                - description: The username or Webfinger address to lookup.
                  in: query
                  name: acct
                  required: true
                  type: string
            produces:
                - application/json
            responses:
                "200":
                    description: Result of the lookup.
                    schema:
                        $ref: '#/definitions/account'
                "400":
                    description: bad request
                "401":
                    description: unauthorized
                "404":
                    description: not found
                "406":
                    description: not acceptable
                "500":
                    description: internal server error
            security:
                - OAuth2 Bearer:
                    - read:accounts
            summary: Quickly lookup a username to see if it is available, skipping WebFinger resolution.
            tags:
                - accounts
    /api/v1/accounts/move:
        post:
            consumes:
                - multipart/form-data
            operationId: accountMove
            parameters:
                - description: Password of the account user, for confirmation.
                  in: formData
                  name: password
                  required: true
                  type: string
                - description: ActivityPub URI/ID of the target account. Eg., `https://example.org/users/some_account`. The target account must be alsoKnownAs the requesting account in order for the move to be successful.
                  in: formData
                  name: moved_to_uri
                  required: true
                  type: string
            responses:
                "202":
                    description: The account move has been accepted and the account will be moved.
                "400":
                    description: bad request
                "401":
                    description: unauthorized
                "404":
                    description: not found
                "406":
                    description: not acceptable
                "422":
                    description: Unprocessable. Check the response body for more details.
                "500":
                    description: internal server error
            security:
                - OAuth2 Bearer:
                    - write:accounts
            summary: Move your account to another account.
            tags:
                - accounts
    /api/v1/accounts/relationships:
        get:
            operationId: accountRelationships
            parameters:
                - collectionFormat: multi
                  description: Account IDs.
                  in: query
                  items:
                    type: string
                  name: id[]
                  required: true
                  type: array
            produces:
                - application/json
            responses:
                "200":
                    description: Array of account relationships.
                    schema:
                        items:
                            $ref: '#/definitions/accountRelationship'
                        type: array
                "400":
                    description: bad request
                "401":
                    description: unauthorized
                "404":
                    description: not found
                "406":
                    description: not acceptable
                "500":
                    description: internal server error
            security:
                - OAuth2 Bearer:
                    - read:accounts
            summary: See your account's relationships with the given account IDs.
            tags:
                - accounts
    /api/v1/accounts/search:
        get:
            operationId: accountSearchGet
            parameters:
                - default: 40
                  description: Number of results to try to return.
                  in: query
                  maximum: 80
                  minimum: 1
                  name: limit
                  type: integer
                - default: 0
                  description: Page number of results to return (starts at 0). This parameter is currently not used, offsets over 0 will always return 0 results.
                  in: query
                  maximum: 10
                  minimum: 0
                  name: offset
                  type: integer
                - description: |-
                    Query string to search for. This can be in the following forms:
                    - `@[username]` -- search for an account with the given username on any domain. Can return multiple results.
                    - `@[username]@[domain]` -- search for a remote account with exact username and domain. Will only ever return 1 result at most.
                    - any arbitrary string -- search for accounts containing the given string in their username or display name. Can return multiple results.
                  in: query
                  name: q
                  required: true
                  type: string
                - default: false
                  description: If query is for `@[username]@[domain]`, or a URL, allow the GoToSocial instance to resolve the search by making calls to remote instances (webfinger, ActivityPub, etc).
                  in: query
                  name: resolve
                  type: boolean
                - default: false
                  description: Show only accounts that the requesting account follows. If this is set to `true`, then the GoToSocial instance will enhance the search by also searching within account notes, not just in usernames and display names.
                  in: query
                  name: following
                  type: boolean
            produces:
                - application/json
            responses:
                "200":
                    description: Results of the search.
                    schema:
                        items:
                            $ref: '#/definitions/account'
                        type: array
                "400":
                    description: bad request
                "401":
                    description: unauthorized
                "404":
                    description: not found
                "406":
                    description: not acceptable
                "500":
                    description: internal server error
            security:
                - OAuth2 Bearer:
                    - read:accounts
            summary: Search for accounts by username and/or display name.
            tags:
                - accounts
    /api/v1/accounts/themes:
        get:
            operationId: accountThemes
            produces:
                - application/json
            responses:
                "200":
                    description: Array of themes.
                    schema:
                        items:
                            $ref: '#/definitions/theme'
                        type: array
                "400":
                    description: bad request
                "401":
                    description: unauthorized
                "404":
                    description: not found
                "406":
                    description: not acceptable
                "500":
                    description: internal server error
            security:
                - OAuth2 Bearer:
                    - read:accounts
            summary: See preset CSS themes available to accounts on this instance.
            tags:
                - accounts
    /api/v1/accounts/update_credentials:
        patch:
            consumes:
                - multipart/form-data
                - application/x-www-form-urlencoded
                - application/json
            operationId: accountUpdate
            parameters:
                - description: Account should be made discoverable and shown in the profile directory (if enabled).
                  in: formData
                  name: discoverable
                  type: boolean
                - description: Account is flagged as a bot.
                  in: formData
                  name: bot
                  type: boolean
                - allowEmptyValue: true
                  description: The display name to use for the account.
                  in: formData
                  name: display_name
                  type: string
                - allowEmptyValue: true
                  description: Bio/description of this account.
                  in: formData
                  name: note
                  type: string
                - description: Avatar of the user.
                  in: formData
                  name: avatar
                  type: file
                - allowEmptyValue: true
                  description: Description of avatar image, for alt-text.
                  in: formData
                  name: avatar_description
                  type: string
                - description: Header of the user.
                  in: formData
                  name: header
                  type: file
                - allowEmptyValue: true
                  description: Description of header image, for alt-text.
                  in: formData
                  name: header_description
                  type: string
                - description: Require manual approval of follow requests.
                  in: formData
                  name: locked
                  type: boolean
                - description: Default post privacy for authored statuses.
                  in: formData
                  name: source[privacy]
                  type: string
                - description: Mark authored statuses as sensitive by default.
                  in: formData
                  name: source[sensitive]
                  type: boolean
                - description: Default language to use for authored statuses (ISO 6391).
                  in: formData
                  name: source[language]
                  type: string
                - description: Default content type to use for authored statuses (text/plain or text/markdown).
                  in: formData
                  name: source[status_content_type]
                  type: string
                - description: FileName of the theme to use when rendering this account's profile or statuses. The theme must exist on this server, as indicated by /api/v1/accounts/themes. Empty string unsets theme and returns to the default GoToSocial theme.
                  in: formData
                  name: theme
                  type: string
                - description: Custom CSS to use when rendering this account's profile or statuses. String must be no more than 5,000 characters (~5kb).
                  in: formData
                  name: custom_css
                  type: string
                - description: Enable RSS feed for this account's Public posts at `/[username]/feed.rss`
                  in: formData
                  name: enable_rss
                  type: boolean
                - description: Hide the account's following/followers collections.
                  in: formData
                  name: hide_collections
                  type: boolean
                - description: |-
                    Posts to show on the web view of the account.
                    "public": default, show only Public visibility posts on the web.
                    "unlisted": show Public *and* Unlisted visibility posts on the web.
                    "none": show no posts on the web, not even Public ones.
                  in: formData
                  name: web_visibility
                  type: string
                - description: Name of 1st profile field to be added to this account's profile. (The index may be any string; add more indexes to send more fields.)
                  in: formData
                  name: fields_attributes[0][name]
                  type: string
                - description: Value of 1st profile field to be added to this account's profile. (The index may be any string; add more indexes to send more fields.)
                  in: formData
                  name: fields_attributes[0][value]
                  type: string
                - description: Name of 2nd profile field to be added to this account's profile.
                  in: formData
                  name: fields_attributes[1][name]
                  type: string
                - description: Value of 2nd profile field to be added to this account's profile.
                  in: formData
                  name: fields_attributes[1][value]
                  type: string
                - description: Name of 3rd profile field to be added to this account's profile.
                  in: formData
                  name: fields_attributes[2][name]
                  type: string
                - description: Value of 3rd profile field to be added to this account's profile.
                  in: formData
                  name: fields_attributes[2][value]
                  type: string
                - description: Name of 4th profile field to be added to this account's profile.
                  in: formData
                  name: fields_attributes[3][name]
                  type: string
                - description: Value of 4th profile field to be added to this account's profile.
                  in: formData
                  name: fields_attributes[3][value]
                  type: string
                - description: Name of 5th profile field to be added to this account's profile.
                  in: formData
                  name: fields_attributes[4][name]
                  type: string
                - description: Value of 5th profile field to be added to this account's profile.
                  in: formData
                  name: fields_attributes[4][value]
                  type: string
                - description: Name of 6th profile field to be added to this account's profile.
                  in: formData
                  name: fields_attributes[5][name]
                  type: string
                - description: Value of 6th profile field to be added to this account's profile.
                  in: formData
                  name: fields_attributes[5][value]
                  type: string
            produces:
                - application/json
            responses:
                "200":
                    description: The newly updated account.
                    schema:
                        $ref: '#/definitions/account'
                "400":
                    description: bad request
                "401":
                    description: unauthorized
                "404":
                    description: not found
                "406":
                    description: not acceptable
                "500":
                    description: internal server error
            security:
                - OAuth2 Bearer:
                    - write:accounts
            summary: Update your account.
            tags:
                - accounts
    /api/v1/accounts/verify_credentials:
        get:
            operationId: accountVerify
            produces:
                - application/json
            responses:
                "200":
                    description: ""
                    schema:
                        $ref: '#/definitions/account'
                "400":
                    description: bad request
                "401":
                    description: unauthorized
                "404":
                    description: not found
                "406":
                    description: not acceptable
                "500":
                    description: internal server error
            security:
                - OAuth2 Bearer:
                    - read:accounts
            summary: Verify a token by returning account details pertaining to it.
            tags:
                - accounts
    /api/v1/admin/accounts:
        get:
            description: |-
                Returned accounts will be ordered alphabetically (a-z) by domain + username.

                The next and previous queries can be parsed from the returned Link header.
                Example:

                ```
                <https://example.org/api/v1/admin/accounts?limit=80&max_id=example.org%2F%40someone>; rel="next", <https://example.org/api/v1/admin/accounts?limit=80&min_id=example.org%2F%40someone_else>; rel="prev"
                ````
            operationId: adminAccountsGetV1
            parameters:
                - default: false
                  description: Filter for local accounts.
                  in: query
                  name: local
                  type: boolean
                - default: false
                  description: Filter for remote accounts.
                  in: query
                  name: remote
                  type: boolean
                - default: false
                  description: Filter for currently active accounts.
                  in: query
                  name: active
                  type: boolean
                - default: false
                  description: Filter for currently pending accounts.
                  in: query
                  name: pending
                  type: boolean
                - default: false
                  description: Filter for currently disabled accounts.
                  in: query
                  name: disabled
                  type: boolean
                - default: false
                  description: Filter for currently silenced accounts.
                  in: query
                  name: silenced
                  type: boolean
                - default: false
                  description: Filter for currently suspended accounts.
                  in: query
                  name: suspended
                  type: boolean
                - default: false
                  description: Filter for accounts force-marked as sensitive.
                  in: query
                  name: sensitized
                  type: boolean
                - description: Search for the given username.
                  in: query
                  name: username
                  type: string
                - description: Search for the given display name.
                  in: query
                  name: display_name
                  type: string
                - description: Filter by the given domain.
                  in: query
                  name: by_domain
                  type: string
                - description: Lookup a user with this email.
                  in: query
                  name: email
                  type: string
                - description: Lookup users with this IP address.
                  in: query
                  name: ip
                  type: string
                - default: false
                  description: Filter for staff accounts.
                  in: query
                  name: staff
                  type: boolean
                - description: max_id in the form `[domain]/@[username]`. All results returned will be later in the alphabet than `[domain]/@[username]`. For example, if max_id = `example.org/@someone` then returned entries might contain `example.org/@someone_else`, `later.example.org/@someone`, etc. Local account IDs in this form use an empty string for the `[domain]` part, for example local account with username `someone` would be `/@someone`.
                  in: query
                  name: max_id
                  type: string
                - description: min_id in the form `[domain]/@[username]`. All results returned will be earlier in the alphabet than `[domain]/@[username]`. For example, if min_id = `example.org/@someone` then returned entries might contain `example.org/@earlier_account`, `earlier.example.org/@someone`, etc. Local account IDs in this form use an empty string for the `[domain]` part, for example local account with username `someone` would be `/@someone`.
                  in: query
                  name: min_id
                  type: string
                - default: 50
                  description: Maximum number of results to return.
                  in: query
                  maximum: 200
                  minimum: 1
                  name: limit
                  type: integer
            produces:
                - application/json
            responses:
                "200":
                    description: ""
                    headers:
                        Link:
                            description: Links to the next and previous queries.
                            type: string
                    schema:
                        items:
                            $ref: '#/definitions/adminAccountInfo'
                        type: array
                "400":
                    description: bad request
                "401":
                    description: unauthorized
                "403":
                    description: forbidden
                "404":
                    description: not found
                "406":
                    description: not acceptable
                "500":
                    description: internal server error
            security:
                - OAuth2 Bearer:
                    - admin
            summary: View + page through known accounts according to given filters.
            tags:
                - admin
    /api/v1/admin/accounts/{id}:
        get:
            operationId: adminAccountGet
            parameters:
                - description: ID of the account.
                  in: path
                  name: id
                  required: true
                  type: string
            produces:
                - application/json
            responses:
                "200":
                    description: OK
                    schema:
                        $ref: '#/definitions/adminAccountInfo'
                "400":
                    description: bad request
                "401":
                    description: unauthorized
                "403":
                    description: forbidden
                "404":
                    description: not found
                "406":
                    description: not acceptable
                "500":
                    description: internal server error
            security:
                - OAuth2 Bearer:
                    - admin
            summary: View one account.
            tags:
                - admin
    /api/v1/admin/accounts/{id}/action:
        post:
            consumes:
                - multipart/form-data
            operationId: adminAccountAction
            parameters:
                - description: ID of the account.
                  in: path
                  name: id
                  required: true
                  type: string
                - description: Type of action to be taken, currently only supports `suspend`.
                  in: formData
                  name: type
                  required: true
                  type: string
                - description: Optional text describing why this action was taken.
                  in: formData
                  name: text
                  type: string
            produces:
                - application/json
            responses:
                "200":
                    description: OK
                "400":
                    description: bad request
                "401":
                    description: unauthorized
                "403":
                    description: forbidden
                "404":
                    description: not found
                "406":
                    description: not acceptable
                "409":
                    description: 'Conflict: There is already an admin action running that conflicts with this action. Check the error message in the response body for more information. This is a temporary error; it should be possible to process this action if you try again in a bit.'
                "500":
                    description: internal server error
            security:
                - OAuth2 Bearer:
                    - admin
            summary: Perform an admin action on an account.
            tags:
                - admin
    /api/v1/admin/accounts/{id}/approve:
        post:
            operationId: adminAccountApprove
            parameters:
                - description: ID of the account.
                  in: path
                  name: id
                  required: true
                  type: string
            produces:
                - application/json
            responses:
                "200":
                    description: The now-approved account.
                    schema:
                        $ref: '#/definitions/adminAccountInfo'
                "400":
                    description: bad request
                "401":
                    description: unauthorized
                "403":
                    description: forbidden
                "404":
                    description: not found
                "406":
                    description: not acceptable
                "500":
                    description: internal server error
            security:
                - OAuth2 Bearer:
                    - admin
            summary: Approve pending account.
            tags:
                - admin
    /api/v1/admin/accounts/{id}/reject:
        post:
            operationId: adminAccountReject
            parameters:
                - description: ID of the account.
                  in: path
                  name: id
                  required: true
                  type: string
                - description: Comment to leave on why the account was denied. The comment will be visible to admins only.
                  in: formData
                  name: private_comment
                  type: string
                - description: Message to include in email to applicant. Will be included only if send_email is true.
                  in: formData
                  name: message
                  type: string
                - description: Send an email to the applicant informing them that their sign-up has been rejected.
                  in: formData
                  name: send_email
                  type: boolean
            produces:
                - application/json
            responses:
                "200":
                    description: The now-rejected account.
                    schema:
                        $ref: '#/definitions/adminAccountInfo'
                "400":
                    description: bad request
                "401":
                    description: unauthorized
                "403":
                    description: forbidden
                "404":
                    description: not found
                "406":
                    description: not acceptable
                "500":
                    description: internal server error
            security:
                - OAuth2 Bearer:
                    - admin
            summary: Reject pending account.
            tags:
                - admin
    /api/v1/admin/custom_emojis:
        get:
            description: |-
                The next and previous queries can be parsed from the returned Link header.
                Example:

                `<http://localhost:8080/api/v1/admin/custom_emojis?limit=30&max_shortcode_domain=yell@fossbros-anonymous.io&filter=domain:all>; rel="next", <http://localhost:8080/api/v1/admin/custom_emojis?limit=30&min_shortcode_domain=rainbow@&filter=domain:all>; rel="prev"`
            operationId: emojisGet
            parameters:
                - default: domain:all
                  description: |-
                    Comma-separated list of filters to apply to results. Recognized filters are:

                    `domain:[domain]` -- show emojis from the given domain, eg `?filter=domain:example.org` will show emojis from `example.org` only.
                    Instead of giving a specific domain, you can also give either one of the key words `local` or `all` to show either local emojis only (`domain:local`) or show all emojis from all domains (`domain:all`).
                    Note: `domain:*` is equivalent to `domain:all` (including local).
                    If no domain filter is provided, `domain:all` will be assumed.

                    `disabled` -- include emojis that have been disabled.

                    `enabled` -- include emojis that are enabled.

                    `shortcode:[shortcode]` -- show only emojis with the given shortcode, eg `?filter=shortcode:blob_cat_uwu` will show only emojis with the shortcode `blob_cat_uwu` (case sensitive).

                    If neither `disabled` or `enabled` are provided, both disabled and enabled emojis will be shown.

                    If no filter query string is provided, the default `domain:all` will be used, which will show all emojis from all domains.
                  in: query
                  name: filter
                  type: string
                - default: 50
                  description: Number of emojis to return. Less than 1, or not set, means unlimited (all emojis).
                  in: query
                  maximum: 200
                  minimum: 0
                  name: limit
                  type: integer
                - description: |-
                    Return only emojis with `[shortcode]@[domain]` *LOWER* (alphabetically) than given `[shortcode]@[domain]`. For example, if `max_shortcode_domain=beep@example.org`, then returned values might include emojis with `[shortcode]@[domain]`s like `car@example.org`, `debian@aaa.com`, `test@` (local emoji), etc.
                    Emoji with the given `[shortcode]@[domain]` will not be included in the result set.
                  in: query
                  name: max_shortcode_domain
                  type: string
                - description: |-
                    Return only emojis with `[shortcode]@[domain]` *HIGHER* (alphabetically) than given `[shortcode]@[domain]`. For example, if `max_shortcode_domain=beep@example.org`, then returned values might include emojis with `[shortcode]@[domain]`s like `arse@test.com`, `0101_binary@hackers.net`, `bee@` (local emoji), etc.
                    Emoji with the given `[shortcode]@[domain]` will not be included in the result set.
                  in: query
                  name: min_shortcode_domain
                  type: string
            produces:
                - application/json
            responses:
                "200":
                    description: An array of emojis, arranged alphabetically by shortcode and domain.
                    headers:
                        Link:
                            description: Links to the next and previous queries.
                            type: string
                    schema:
                        items:
                            $ref: '#/definitions/adminEmoji'
                        type: array
                "400":
                    description: bad request
                "401":
                    description: unauthorized
                "403":
                    description: forbidden
                "404":
                    description: not found
                "406":
                    description: not acceptable
                "500":
                    description: internal server error
            summary: View local and remote emojis available to / known by this instance.
            tags:
                - admin
        post:
            consumes:
                - multipart/form-data
            operationId: emojiCreate
            parameters:
                - description: The code to use for the emoji, which will be used by instance denizens to select it. This must be unique on the instance.
                  in: formData
                  name: shortcode
                  pattern: \w{2,30}
                  required: true
                  type: string
                - description: A png or gif image of the emoji. Animated pngs work too! To ensure compatibility with other fedi implementations, emoji size limit is 50kb by default.
                  in: formData
                  name: image
                  required: true
                  type: file
                - description: Category in which to place the new emoji. If left blank, emoji will be uncategorized. If a category with the given name doesn't exist yet, it will be created.
                  in: formData
                  name: category
                  type: string
            produces:
                - application/json
            responses:
                "200":
                    description: The newly-created emoji.
                    schema:
                        $ref: '#/definitions/emoji'
                "400":
                    description: bad request
                "401":
                    description: unauthorized
                "403":
                    description: forbidden
                "404":
                    description: not found
                "406":
                    description: not acceptable
                "409":
                    description: conflict -- shortcode for this emoji is already in use
                "500":
                    description: internal server error
            security:
                - OAuth2 Bearer:
                    - admin
            summary: Upload and create a new instance emoji.
            tags:
                - admin
    /api/v1/admin/custom_emojis/{id}:
        delete:
            description: |-
                Emoji with the given ID will no longer be available to use on the instance.

                If you just want to update the emoji image instead, use the `/api/v1/admin/custom_emojis/{id}` PATCH route.

                To disable emojis from **remote** instances, use the `/api/v1/admin/custom_emojis/{id}` PATCH route.
            operationId: emojiDelete
            parameters:
                - description: The id of the emoji.
                  in: path
                  name: id
                  required: true
                  type: string
            produces:
                - application/json
            responses:
                "200":
                    description: The deleted emoji will be returned to the caller in case further processing is necessary.
                    schema:
                        $ref: '#/definitions/adminEmoji'
                "400":
                    description: bad request
                "401":
                    description: unauthorized
                "403":
                    description: forbidden
                "404":
                    description: not found
                "406":
                    description: not acceptable
                "500":
                    description: internal server error
            security:
                - OAuth2 Bearer:
                    - admin
            summary: Delete a **local** emoji with the given ID from the instance.
            tags:
                - admin
        get:
            operationId: emojiGet
            parameters:
                - description: The id of the emoji.
                  in: path
                  name: id
                  required: true
                  type: string
            produces:
                - application/json
            responses:
                "200":
                    description: A single emoji.
                    schema:
                        $ref: '#/definitions/adminEmoji'
                "400":
                    description: bad request
                "401":
                    description: unauthorized
                "403":
                    description: forbidden
                "404":
                    description: not found
                "406":
                    description: not acceptable
                "500":
                    description: internal server error
            summary: Get the admin view of a single emoji.
            tags:
                - admin
        patch:
            consumes:
                - multipart/form-data
            description: |-
                Action performed depends upon the action `type` provided.

                `disable`: disable a REMOTE emoji from being used/displayed on this instance. Does not work for local emojis.

                `copy`: copy a REMOTE emoji to this instance. When doing this action, a shortcode MUST be provided, and it must
                be unique among emojis already present on this instance. A category MAY be provided, and the copied emoji will then
                be put into the provided category.

                `modify`: modify a LOCAL emoji. You can provide a new image for the emoji and/or update the category.

                Local emojis cannot be deleted using this endpoint. To delete a local emoji, check DELETE /api/v1/admin/custom_emojis/{id} instead.
            operationId: emojiUpdate
            parameters:
                - description: The id of the emoji.
                  in: path
                  name: id
                  required: true
                  type: string
                - description: |-
                    Type of action to be taken. One of: (`disable`, `copy`, `modify`).
                    For REMOTE emojis, `copy` or `disable` are supported.
                    For LOCAL emojis, only `modify` is supported.
                  enum:
                    - copy
                    - disable
                    - modify
                  in: formData
                  name: type
                  required: true
                  type: string
                - description: The code to use for the emoji, which will be used by instance denizens to select it. This must be unique on the instance. Works for the `copy` action type only.
                  in: formData
                  name: shortcode
                  pattern: \w{2,30}
                  type: string
                - description: A new png or gif image to use for the emoji. Animated pngs work too! To ensure compatibility with other fedi implementations, emoji size limit is 50kb by default. Works for LOCAL emojis only.
                  in: formData
                  name: image
                  type: file
                - description: Category in which to place the emoji. If a category with the given name doesn't exist yet, it will be created.
                  in: formData
                  name: category
                  type: string
            produces:
                - application/json
            responses:
                "200":
                    description: The updated emoji.
                    schema:
                        $ref: '#/definitions/adminEmoji'
                "400":
                    description: bad request
                "401":
                    description: unauthorized
                "403":
                    description: forbidden
                "404":
                    description: not found
                "406":
                    description: not acceptable
                "500":
                    description: internal server error
            security:
                - OAuth2 Bearer:
                    - admin
            summary: Perform admin action on a local or remote emoji known to this instance.
            tags:
                - admin
    /api/v1/admin/custom_emojis/categories:
        get:
            operationId: emojiCategoriesGet
            produces:
                - application/json
            responses:
                "200":
                    description: Array of existing emoji categories.
                    schema:
                        items:
                            $ref: '#/definitions/emojiCategory'
                        type: array
                "400":
                    description: bad request
                "401":
                    description: unauthorized
                "403":
                    description: forbidden
                "404":
                    description: not found
                "406":
                    description: not acceptable
                "500":
                    description: internal server error
            summary: Get a list of existing emoji categories.
            tags:
                - admin
    /api/v1/admin/debug/apurl:
        get:
            description: Only enabled / exposed if GoToSocial was built and is running with flag DEBUG=1.
            operationId: debugAPUrl
            parameters:
                - description: The URL / ActivityPub ID to dereference. This should be a full URL, including protocol. Eg., `https://example.org/users/someone`
                  in: query
                  name: url
                  required: true
                  type: string
            produces:
                - application/json
            responses:
                "200":
                    description: ""
                    schema:
                        $ref: '#/definitions/debugAPUrlResponse'
                "400":
                    description: bad request
                "401":
                    description: unauthorized
                "404":
                    description: not found
                "406":
                    description: not acceptable
                "500":
                    description: internal server error
            security:
                - OAuth2 Bearer:
                    - admin
            summary: Perform a GET to the specified ActivityPub URL and return detailed debugging information.
            tags:
                - debug
    /api/v1/admin/debug/caches/clear:
        post:
            description: Only enabled / exposed if GoToSocial was built and is running with flag DEBUG=1.
            operationId: debugClearCaches
            produces:
                - application/json
            responses:
                "200":
                    description: All good baby!
                "400":
                    description: bad request
                "401":
                    description: unauthorized
                "404":
                    description: not found
                "406":
                    description: not acceptable
                "500":
                    description: internal server error
            security:
                - OAuth2 Bearer:
                    - admin
            summary: Sweep/clear all in-memory caches.
            tags:
                - debug
    /api/v1/admin/domain_allows:
        get:
            operationId: domainAllowsGet
            parameters:
                - description: If set to `true`, then each entry in the returned list of domain allows will only consist of the fields `domain` and `public_comment`. This is perfect for when you want to save and share a list of all the domains you have allowed on your instance, so that someone else can easily import them, but you don't want them to see the database IDs of your allows, or private comments etc.
                  in: query
                  name: export
                  type: boolean
            produces:
                - application/json
            responses:
                "200":
                    description: All domain allows currently in place.
                    schema:
                        items:
                            $ref: '#/definitions/domainPermission'
                        type: array
                "400":
                    description: bad request
                "401":
                    description: unauthorized
                "403":
                    description: forbidden
                "404":
                    description: not found
                "406":
                    description: not acceptable
                "500":
                    description: internal server error
            security:
                - OAuth2 Bearer:
                    - admin
            summary: View all domain allows currently in place.
            tags:
                - admin
        post:
            consumes:
                - multipart/form-data
            description: |-
                You have two options when using this endpoint: either you can set `import` to `true` and
                upload a file containing multiple domain allows, JSON-formatted, or you can leave import as
                `false`, and just add one domain allow.

                The format of the json file should be something like: `[{"domain":"example.org"},{"domain":"whatever.com","public_comment":"they smell"}]`
            operationId: domainAllowCreate
            parameters:
                - default: false
                  description: Signal that a list of domain allows is being imported as a file. If set to `true`, then 'domains' must be present as a JSON-formatted file. If set to `false`, then `domains` will be ignored, and `domain` must be present.
                  in: query
                  name: import
                  type: boolean
                - description: JSON-formatted list of domain allows to import. This is only used if `import` is set to `true`.
                  in: formData
                  name: domains
                  type: file
                - description: Single domain to allow. Used only if `import` is not `true`.
                  in: formData
                  name: domain
                  type: string
                - description: Obfuscate the name of the domain when serving it publicly. Eg., `example.org` becomes something like `ex***e.org`. Used only if `import` is not `true`.
                  in: formData
                  name: obfuscate
                  type: boolean
                - description: Public comment about this domain allow. This will be displayed alongside the domain allow if you choose to share allows. Used only if `import` is not `true`.
                  in: formData
                  name: public_comment
                  type: string
                - description: Private comment about this domain allow. Will only be shown to other admins, so this is a useful way of internally keeping track of why a certain domain ended up allowed. Used only if `import` is not `true`.
                  in: formData
                  name: private_comment
                  type: string
            produces:
                - application/json
            responses:
                "200":
                    description: The newly created domain allow, if `import` != `true`. If a list has been imported, then an `array` of newly created domain allows will be returned instead.
                    schema:
                        $ref: '#/definitions/domainPermission'
                "400":
                    description: bad request
                "401":
                    description: unauthorized
                "403":
                    description: forbidden
                "404":
                    description: not found
                "406":
                    description: not acceptable
                "409":
                    description: 'Conflict: There is already an admin action running that conflicts with this action. Check the error message in the response body for more information. This is a temporary error; it should be possible to process this action if you try again in a bit.'
                "500":
                    description: internal server error
            security:
                - OAuth2 Bearer:
                    - admin
            summary: Create one or more domain allows, from a string or a file.
            tags:
                - admin
    /api/v1/admin/domain_allows/{id}:
        delete:
            operationId: domainAllowDelete
            parameters:
                - description: The id of the domain allow.
                  in: path
                  name: id
                  required: true
                  type: string
            produces:
                - application/json
            responses:
                "200":
                    description: The domain allow that was just deleted.
                    schema:
                        $ref: '#/definitions/domainPermission'
                "400":
                    description: bad request
                "401":
                    description: unauthorized
                "403":
                    description: forbidden
                "404":
                    description: not found
                "406":
                    description: not acceptable
                "409":
                    description: 'Conflict: There is already an admin action running that conflicts with this action. Check the error message in the response body for more information. This is a temporary error; it should be possible to process this action if you try again in a bit.'
                "500":
                    description: internal server error
            security:
                - OAuth2 Bearer:
                    - admin
            summary: Delete domain allow with the given ID.
            tags:
                - admin
        get:
            operationId: domainAllowGet
            parameters:
                - description: The id of the domain allow.
                  in: path
                  name: id
                  required: true
                  type: string
            produces:
                - application/json
            responses:
                "200":
                    description: The requested domain allow.
                    schema:
                        $ref: '#/definitions/domainPermission'
                "400":
                    description: bad request
                "401":
                    description: unauthorized
                "403":
                    description: forbidden
                "404":
                    description: not found
                "406":
                    description: not acceptable
                "500":
                    description: internal server error
            security:
                - OAuth2 Bearer:
                    - admin
            summary: View domain allow with the given ID.
            tags:
                - admin
    /api/v1/admin/domain_blocks:
        get:
            operationId: domainBlocksGet
            parameters:
                - description: If set to `true`, then each entry in the returned list of domain blocks will only consist of the fields `domain` and `public_comment`. This is perfect for when you want to save and share a list of all the domains you have blocked on your instance, so that someone else can easily import them, but you don't want them to see the database IDs of your blocks, or private comments etc.
                  in: query
                  name: export
                  type: boolean
            produces:
                - application/json
            responses:
                "200":
                    description: All domain blocks currently in place.
                    schema:
                        items:
                            $ref: '#/definitions/domainPermission'
                        type: array
                "400":
                    description: bad request
                "401":
                    description: unauthorized
                "403":
                    description: forbidden
                "404":
                    description: not found
                "406":
                    description: not acceptable
                "500":
                    description: internal server error
            security:
                - OAuth2 Bearer:
                    - admin
            summary: View all domain blocks currently in place.
            tags:
                - admin
        post:
            consumes:
                - multipart/form-data
            description: |-
                You have two options when using this endpoint: either you can set `import` to `true` and
                upload a file containing multiple domain blocks, JSON-formatted, or you can leave import as
                `false`, and just add one domain block.

                The format of the json file should be something like: `[{"domain":"example.org"},{"domain":"whatever.com","public_comment":"they smell"}]`
            operationId: domainBlockCreate
            parameters:
                - default: false
                  description: Signal that a list of domain blocks is being imported as a file. If set to `true`, then 'domains' must be present as a JSON-formatted file. If set to `false`, then `domains` will be ignored, and `domain` must be present.
                  in: query
                  name: import
                  type: boolean
                - description: JSON-formatted list of domain blocks to import. This is only used if `import` is set to `true`.
                  in: formData
                  name: domains
                  type: file
                - description: Single domain to block. Used only if `import` is not `true`.
                  in: formData
                  name: domain
                  type: string
                - description: Obfuscate the name of the domain when serving it publicly. Eg., `example.org` becomes something like `ex***e.org`. Used only if `import` is not `true`.
                  in: formData
                  name: obfuscate
                  type: boolean
                - description: Public comment about this domain block. This will be displayed alongside the domain block if you choose to share blocks. Used only if `import` is not `true`.
                  in: formData
                  name: public_comment
                  type: string
                - description: Private comment about this domain block. Will only be shown to other admins, so this is a useful way of internally keeping track of why a certain domain ended up blocked. Used only if `import` is not `true`.
                  in: formData
                  name: private_comment
                  type: string
            produces:
                - application/json
            responses:
                "200":
                    description: The newly created domain block, if `import` != `true`. If a list has been imported, then an `array` of newly created domain blocks will be returned instead.
                    schema:
                        $ref: '#/definitions/domainPermission'
                "400":
                    description: bad request
                "401":
                    description: unauthorized
                "403":
                    description: forbidden
                "404":
                    description: not found
                "406":
                    description: not acceptable
                "409":
                    description: 'Conflict: There is already an admin action running that conflicts with this action. Check the error message in the response body for more information. This is a temporary error; it should be possible to process this action if you try again in a bit.'
                "500":
                    description: internal server error
            security:
                - OAuth2 Bearer:
                    - admin
            summary: Create one or more domain blocks, from a string or a file.
            tags:
                - admin
    /api/v1/admin/domain_blocks/{id}:
        delete:
            operationId: domainBlockDelete
            parameters:
                - description: The id of the domain block.
                  in: path
                  name: id
                  required: true
                  type: string
            produces:
                - application/json
            responses:
                "200":
                    description: The domain block that was just deleted.
                    schema:
                        $ref: '#/definitions/domainPermission'
                "400":
                    description: bad request
                "401":
                    description: unauthorized
                "403":
                    description: forbidden
                "404":
                    description: not found
                "406":
                    description: not acceptable
                "409":
                    description: 'Conflict: There is already an admin action running that conflicts with this action. Check the error message in the response body for more information. This is a temporary error; it should be possible to process this action if you try again in a bit.'
                "500":
                    description: internal server error
            security:
                - OAuth2 Bearer:
                    - admin
            summary: Delete domain block with the given ID.
            tags:
                - admin
        get:
            operationId: domainBlockGet
            parameters:
                - description: The id of the domain block.
                  in: path
                  name: id
                  required: true
                  type: string
            produces:
                - application/json
            responses:
                "200":
                    description: The requested domain block.
                    schema:
                        $ref: '#/definitions/domainPermission'
                "400":
                    description: bad request
                "401":
                    description: unauthorized
                "403":
                    description: forbidden
                "404":
                    description: not found
                "406":
                    description: not acceptable
                "500":
                    description: internal server error
            security:
                - OAuth2 Bearer:
                    - admin
            summary: View domain block with the given ID.
            tags:
                - admin
    /api/v1/admin/domain_keys_expire:
        post:
            consumes:
                - multipart/form-data
            description: |-
                This is useful in cases where the remote domain has had to rotate their keys for whatever
                reason (security issue, data leak, routine safety procedure, etc), and your instance can no
                longer communicate with theirs properly using cached keys. A key marked as expired in this way
                will be lazily refetched next time a request is made to your instance signed by the owner of that
                key, so no further action should be required in order to reestablish communication with that domain.

                This endpoint is explicitly not for rotating your *own* keys, it only works for remote instances.

                Using this endpoint to expire keys for a domain that hasn't rotated all of their keys is not
                harmful and won't break federation, but it is pointless and will cause unnecessary requests to
                be performed.
            operationId: domainKeysExpire
            parameters:
                - description: |-
                    Domain to expire keys for.
                    Sample: example.org
                  in: formData
                  name: domain
                  type: string
                  x-go-name: Domain
            produces:
                - application/json
            responses:
                "202":
                    description: Request accepted and will be processed. Check the logs for progress / errors.
                    schema:
                        $ref: '#/definitions/adminActionResponse'
                "400":
                    description: bad request
                "401":
                    description: unauthorized
                "403":
                    description: forbidden
                "404":
                    description: not found
                "406":
                    description: not acceptable
                "409":
                    description: 'Conflict: There is already an admin action running that conflicts with this action. Check the error message in the response body for more information. This is a temporary error; it should be possible to process this action if you try again in a bit.'
                "500":
                    description: internal server error
            security:
                - OAuth2 Bearer:
                    - admin
            summary: Force expiry of cached public keys for all accounts on the given domain stored in your database.
            tags:
                - admin
    /api/v1/admin/email/test:
        post:
            consumes:
                - multipart/form-data
            description: |-
                This can be used to validate an instance's SMTP configuration, and to debug any potential issues.

                If an error is returned by the SMTP connection, this handler will return code 422 to indicate that
                the request could not be processed, and the SMTP error will be returned to the caller.
            operationId: testEmailSend
            parameters:
                - description: The email address that the test email should be sent to.
                  in: formData
                  name: email
                  required: true
                  type: string
                - description: Optional message to include in the email.
                  in: formData
                  name: message
                  type: string
            produces:
                - application/json
            responses:
                "202":
                    description: Test email was sent.
                "400":
                    description: bad request
                "401":
                    description: unauthorized
                "403":
                    description: forbidden
                "404":
                    description: not found
                "406":
                    description: not acceptable
                "422":
                    description: An smtp occurred while the email attempt was in progress. Check the returned json for more information. The smtp error will be included, to help you debug communication with the smtp server.
                "500":
                    description: internal server error
            security:
                - OAuth2 Bearer:
                    - admin
            summary: Send a generic test email to a specified email address.
            tags:
                - admin
    /api/v1/admin/header_allows:
        get:
            operationId: headerFilterAllowsGet
            responses:
                "200":
                    description: All "allow" header filters currently in place.
                    schema:
                        items:
                            $ref: '#/definitions/headerFilter'
                        type: array
                "400":
                    description: bad request
                "401":
                    description: unauthorized
                "403":
                    description: forbidden
                "404":
                    description: not found
                "500":
                    description: internal server error
            security:
                - OAuth2 Bearer:
                    - admin
            summary: Get all "allow" header filters currently in place.
            tags:
                - admin
        post:
            consumes:
                - application/json
                - application/xml
                - application/x-www-form-urlencoded
            description: |-
                The parameters can also be given in the body of the request, as JSON, if the content-type is set to 'application/json'.
                The parameters can also be given in the body of the request, as XML, if the content-type is set to 'application/xml'.
            operationId: headerFilterAllowCreate
            parameters:
                - description: The HTTP header to match against (e.g. User-Agent).
                  in: formData
                  name: header
                  required: true
                  type: string
                  x-go-name: Header
                - description: The header value matching regular expression.
                  in: formData
                  name: regex
                  required: true
                  type: string
                  x-go-name: Regex
            produces:
                - application/json
            responses:
                "200":
                    description: The newly created "allow" header filter.
                    schema:
                        $ref: '#/definitions/headerFilter'
                "400":
                    description: bad request
                "401":
                    description: unauthorized
                "403":
                    description: forbidden
                "500":
                    description: internal server error
            security:
                - OAuth2 Bearer:
                    - admin
            summary: Create new "allow" HTTP request header filter.
            tags:
                - admin
    /api/v1/admin/header_allows/{id}:
        delete:
            operationId: headerFilterAllowDelete
            parameters:
                - description: Target header filter ID.
                  in: path
                  name: id
                  required: true
                  type: string
            responses:
                "202":
                    description: Accepted
                "400":
                    description: bad request
                "401":
                    description: unauthorized
                "403":
                    description: forbidden
                "404":
                    description: not found
                "500":
                    description: internal server error
            security:
                - OAuth2 Bearer:
                    - admin
            summary: Delete the "allow" header filter with the given ID.
            tags:
                - admin
        get:
            operationId: headerFilterAllowGet
            parameters:
                - description: Target header filter ID.
                  in: path
                  name: id
                  required: true
                  type: string
            responses:
                "200":
                    description: The requested "allow" header filter.
                    schema:
                        $ref: '#/definitions/headerFilter'
                "400":
                    description: bad request
                "401":
                    description: unauthorized
                "403":
                    description: forbidden
                "404":
                    description: not found
                "500":
                    description: internal server error
            security:
                - OAuth2 Bearer:
                    - admin
            summary: Get "allow" header filter with the given ID.
            tags:
                - admin
    /api/v1/admin/header_blocks:
        get:
            operationId: headerFilterBlocksGet
            responses:
                "200":
                    description: All "block" header filters currently in place.
                    schema:
                        items:
                            $ref: '#/definitions/headerFilter'
                        type: array
                "400":
                    description: bad request
                "401":
                    description: unauthorized
                "403":
                    description: forbidden
                "404":
                    description: not found
                "500":
                    description: internal server error
            security:
                - OAuth2 Bearer:
                    - admin
            summary: Get all "allow" header filters currently in place.
            tags:
                - admin
        post:
            consumes:
                - application/json
                - application/xml
                - application/x-www-form-urlencoded
            description: |-
                The parameters can also be given in the body of the request, as JSON, if the content-type is set to 'application/json'.
                The parameters can also be given in the body of the request, as XML, if the content-type is set to 'application/xml'.
            operationId: headerFilterBlockCreate
            parameters:
                - description: The HTTP header to match against (e.g. User-Agent).
                  in: formData
                  name: header
                  required: true
                  type: string
                  x-go-name: Header
                - description: The header value matching regular expression.
                  in: formData
                  name: regex
                  required: true
                  type: string
                  x-go-name: Regex
            produces:
                - application/json
            responses:
                "200":
                    description: The newly created "block" header filter.
                    schema:
                        $ref: '#/definitions/headerFilter'
                "400":
                    description: bad request
                "401":
                    description: unauthorized
                "403":
                    description: forbidden
                "500":
                    description: internal server error
            security:
                - OAuth2 Bearer:
                    - admin
            summary: Create new "block" HTTP request header filter.
            tags:
                - admin
    /api/v1/admin/header_blocks/{id}:
        delete:
            operationId: headerFilterBlockDelete
            parameters:
                - description: Target header filter ID.
                  in: path
                  name: id
                  required: true
                  type: string
            responses:
                "202":
                    description: Accepted
                "400":
                    description: bad request
                "401":
                    description: unauthorized
                "403":
                    description: forbidden
                "404":
                    description: not found
                "500":
                    description: internal server error
            security:
                - OAuth2 Bearer:
                    - admin
            summary: Delete the "block" header filter with the given ID.
            tags:
                - admin
        get:
            operationId: headerFilterBlockGet
            parameters:
                - description: Target header filter ID.
                  in: path
                  name: id
                  required: true
                  type: string
            responses:
                "200":
                    description: The requested "block" header filter.
                    schema:
                        $ref: '#/definitions/headerFilter'
                "400":
                    description: bad request
                "401":
                    description: unauthorized
                "403":
                    description: forbidden
                "404":
                    description: not found
                "500":
                    description: internal server error
            security:
                - OAuth2 Bearer:
                    - admin
            summary: Get "block" header filter with the given ID.
            tags:
                - admin
    /api/v1/admin/instance/rules:
        post:
            consumes:
                - multipart/form-data
            operationId: ruleCreate
            parameters:
                - description: Text body for the instance rule, plaintext.
                  in: formData
                  name: text
                  required: true
                  type: string
                  x-go-name: Text
            produces:
                - application/json
            responses:
                "200":
                    description: The newly-created instance rule.
                    schema:
                        $ref: '#/definitions/instanceRule'
                "400":
                    description: bad request
                "401":
                    description: unauthorized
                "403":
                    description: forbidden
                "404":
                    description: not found
                "406":
                    description: not acceptable
                "500":
                    description: internal server error
            security:
                - OAuth2 Bearer:
                    - admin
            summary: Create a new instance rule.
            tags:
                - admin
    /api/v1/admin/instance/rules/{id}:
        delete:
            consumes:
                - multipart/form-data
            operationId: ruleDelete
            parameters:
                - description: The id of the rule to delete.
                  in: path
                  name: id
                  required: true
                  type: string
            produces:
                - application/json
            responses:
                "200":
                    description: The deleted instance rule.
                    schema:
                        $ref: '#/definitions/instanceRule'
                "400":
                    description: bad request
                "401":
                    description: unauthorized
                "403":
                    description: forbidden
                "404":
                    description: not found
                "406":
                    description: not acceptable
                "500":
                    description: internal server error
            security:
                - OAuth2 Bearer:
                    - admin
            summary: Delete an existing instance rule.
            tags:
                - admin
        patch:
            consumes:
                - multipart/form-data
            operationId: ruleUpdate
            parameters:
                - description: The id of the rule to update.
                  in: path
                  name: id
                  required: true
                  type: string
                  x-go-name: ID
                - description: Text body for the updated instance rule, plaintext.
                  in: formData
                  name: text
                  required: true
                  type: string
                  x-go-name: Text
            produces:
                - application/json
            responses:
                "200":
                    description: The updated instance rule.
                    schema:
                        $ref: '#/definitions/instanceRule'
                "400":
                    description: bad request
                "401":
                    description: unauthorized
                "403":
                    description: forbidden
                "404":
                    description: not found
                "406":
                    description: not acceptable
                "500":
                    description: internal server error
            security:
                - OAuth2 Bearer:
                    - admin
            summary: Update an existing instance rule.
            tags:
                - admin
    /api/v1/admin/media_cleanup:
        post:
            consumes:
                - application/json
                - application/xml
                - application/x-www-form-urlencoded
            description: Also cleans up unused headers + avatars from the media cache and prunes orphaned items from storage.
            operationId: mediaCleanup
            parameters:
                - description: |-
                    Number of days of remote media to keep. Native values will be treated as 0.
                    If value is not specified, the value of media-remote-cache-days in the server config will be used.
                  format: int64
                  in: query
                  name: remote_cache_days
                  type: integer
                  x-go-name: RemoteCacheDays
            produces:
                - application/json
            responses:
                "200":
                    description: Echos the number of days requested. The cleanup is performed asynchronously after the request completes.
                "400":
                    description: bad request
                "401":
                    description: unauthorized
                "403":
                    description: forbidden
                "404":
                    description: not found
                "406":
                    description: not acceptable
                "500":
                    description: internal server error
            security:
                - OAuth2 Bearer:
                    - admin
            summary: Clean up remote media older than the specified number of days.
            tags:
                - admin
    /api/v1/admin/media_refetch:
        post:
            description: |-
                Currently, this only includes remote emojis.
                This endpoint is useful when data loss has occurred, and you want to try to recover to a working state.
            operationId: mediaRefetch
            parameters:
                - description: Domain to refetch media from. If empty, all domains will be refetched.
                  in: query
                  name: domain
                  type: string
            produces:
                - application/json
            responses:
                "202":
                    description: Request accepted and will be processed. Check the logs for progress / errors.
                "400":
                    description: bad request
                "401":
                    description: unauthorized
                "403":
                    description: forbidden
                "404":
                    description: not found
                "406":
                    description: not acceptable
                "500":
                    description: internal server error
            security:
                - OAuth2 Bearer:
                    - admin
            summary: Refetch media specified in the database but missing from storage.
            tags:
                - admin
    /api/v1/admin/reports:
        get:
            description: |-
                The reports will be returned in descending chronological order (newest first), with sequential IDs (bigger = newer).

                The next and previous queries can be parsed from the returned Link header.

                Example:

                ```
                <https://example.org/api/v1/admin/reports?limit=20&max_id=01FC0SKA48HNSVR6YKZCQGS2V8>; rel="next", <https://example.org/api/v1/admin/reports?limit=20&min_id=01FC0SKW5JK2Q4EVAV2B462YY0>; rel="prev"
                ````
            operationId: adminReports
            parameters:
                - description: If set to true, only resolved reports will be returned. If false, only unresolved reports will be returned. If unset, reports will not be filtered on their resolved status.
                  in: query
                  name: resolved
                  type: boolean
                - description: Return only reports created by the given account id.
                  in: query
                  name: account_id
                  type: string
                - description: Return only reports that target the given account id.
                  in: query
                  name: target_account_id
                  type: string
                - description: Return only reports *OLDER* than the given max ID (for paging downwards). The report with the specified ID will not be included in the response.
                  in: query
                  name: max_id
                  type: string
                - description: Return only reports *NEWER* than the given since ID. The report with the specified ID will not be included in the response.
                  in: query
                  name: since_id
                  type: string
                - description: Return only reports immediately *NEWER* than the given min ID (for paging upwards). The report with the specified ID will not be included in the response.
                  in: query
                  name: min_id
                  type: string
                - default: 20
                  description: Number of reports to return.
                  in: query
                  maximum: 100
                  minimum: 1
                  name: limit
                  type: integer
            produces:
                - application/json
            responses:
                "200":
                    description: Array of reports.
                    headers:
                        Link:
                            description: Links to the next and previous queries.
                            type: string
                    schema:
                        items:
                            $ref: '#/definitions/adminReport'
                        type: array
                "400":
                    description: bad request
                "401":
                    description: unauthorized
                "404":
                    description: not found
                "406":
                    description: not acceptable
                "500":
                    description: internal server error
            security:
                - OAuth2 Bearer:
                    - admin
            summary: View user moderation reports.
            tags:
                - admin
    /api/v1/admin/reports/{id}:
        get:
            operationId: adminReportGet
            parameters:
                - description: The id of the report.
                  in: path
                  name: id
                  required: true
                  type: string
            produces:
                - application/json
            responses:
                "200":
                    description: The requested report.
                    schema:
                        $ref: '#/definitions/adminReport'
                "400":
                    description: bad request
                "401":
                    description: unauthorized
                "404":
                    description: not found
                "406":
                    description: not acceptable
                "500":
                    description: internal server error
            security:
                - OAuth2 Bearer:
                    - admin
            summary: View user moderation report with the given id.
            tags:
                - admin
    /api/v1/admin/reports/{id}/resolve:
        post:
            consumes:
                - application/json
                - application/xml
                - multipart/form-data
            operationId: adminReportResolve
            parameters:
                - description: The id of the report.
                  in: path
                  name: id
                  required: true
                  type: string
                - description: |-
                    Optional admin comment on the action taken in response to this report. Useful for providing an explanation about what action was taken (if any) before the report was marked as resolved. This will be visible to the user that created the report!
                    Sample: The reported account was suspended.
                  in: formData
                  name: action_taken_comment
                  type: string
            produces:
                - application/json
            responses:
                "200":
                    description: The resolved report.
                    schema:
                        $ref: '#/definitions/adminReport'
                "400":
                    description: bad request
                "401":
                    description: unauthorized
                "404":
                    description: not found
                "406":
                    description: not acceptable
                "500":
                    description: internal server error
            security:
                - OAuth2 Bearer:
                    - admin
            summary: Mark a report as resolved.
            tags:
                - admin
    /api/v1/admin/rules:
        get:
            description: The rules will be returned in order (sorted by Order ascending).
            operationId: adminsRuleGet
            produces:
                - application/json
            responses:
                "200":
                    description: An array with all the rules for the local instance.
                    schema:
                        items:
                            $ref: '#/definitions/instanceRule'
                        type: array
                "400":
                    description: bad request
                "401":
                    description: unauthorized
                "404":
                    description: not found
                "406":
                    description: not acceptable
                "500":
                    description: internal server error
            security:
                - OAuth2 Bearer:
                    - admin
            summary: View instance rules, with IDs.
            tags:
                - admin
    /api/v1/admin/rules/{id}:
        get:
            operationId: adminRuleGet
            parameters:
                - description: The id of the rule.
                  in: path
                  name: id
                  required: true
                  type: string
            produces:
                - application/json
            responses:
                "200":
                    description: The requested rule.
                    schema:
                        $ref: '#/definitions/instanceRule'
                "400":
                    description: bad request
                "401":
                    description: unauthorized
                "404":
                    description: not found
                "406":
                    description: not acceptable
                "500":
                    description: internal server error
            security:
                - OAuth2 Bearer:
                    - admin
            summary: View instance rule with the given id.
            tags:
                - admin
    /api/v1/apps:
        post:
            consumes:
                - application/json
                - application/xml
                - application/x-www-form-urlencoded
            description: |-
                The registered application can be used to obtain an application token.
                This can then be used to register a new account, or (through user auth) obtain an access token.

                The parameters can also be given in the body of the request, as JSON, if the content-type is set to 'application/json'.
                The parameters can also be given in the body of the request, as XML, if the content-type is set to 'application/xml'.
            operationId: appCreate
            parameters:
                - description: The name of the application.
                  in: formData
                  name: client_name
                  required: true
                  type: string
                  x-go-name: ClientName
                - description: |-
                    Where the user should be redirected after authorization.

                    To display the authorization code to the user instead of redirecting to a web page, use `urn:ietf:wg:oauth:2.0:oob` in this parameter.
                  in: formData
                  name: redirect_uris
                  required: true
                  type: string
                  x-go-name: RedirectURIs
                - description: |-
                    Space separated list of scopes.

                    If no scopes are provided, defaults to `read`.
                  in: formData
                  name: scopes
                  type: string
                  x-go-name: Scopes
                - description: A URL to the web page of the app (optional).
                  in: formData
                  name: website
                  type: string
                  x-go-name: Website
            produces:
                - application/json
            responses:
                "200":
                    description: The newly-created application.
                    schema:
                        $ref: '#/definitions/application'
                "400":
                    description: bad request
                "401":
                    description: unauthorized
                "403":
                    description: forbidden
                "404":
                    description: not found
                "406":
                    description: not acceptable
                "500":
                    description: internal server error
            summary: Register a new application on this instance.
            tags:
                - apps
    /api/v1/blocks:
        get:
            description: |-
                The next and previous queries can be parsed from the returned Link header.
                Example:

                ```
                <https://example.org/api/v1/blocks?limit=80&max_id=01FC0SKA48HNSVR6YKZCQGS2V8>; rel="next", <https://example.org/api/v1/blocks?limit=80&min_id=01FC0SKW5JK2Q4EVAV2B462YY0>; rel="prev"
                ````
            operationId: blocksGet
            parameters:
                - description: 'Return only blocked accounts *OLDER* than the given max ID. The blocked account with the specified ID will not be included in the response. NOTE: the ID is of the internal block, NOT any of the returned accounts.'
                  in: query
                  name: max_id
                  type: string
                - description: 'Return only blocked accounts *NEWER* than the given since ID. The blocked account with the specified ID will not be included in the response. NOTE: the ID is of the internal block, NOT any of the returned accounts.'
                  in: query
                  name: since_id
                  type: string
                - description: 'Return only blocked accounts *IMMEDIATELY NEWER* than the given min ID. The blocked account with the specified ID will not be included in the response. NOTE: the ID is of the internal block, NOT any of the returned accounts.'
                  in: query
                  name: min_id
                  type: string
                - default: 40
                  description: Number of blocked accounts to return.
                  in: query
                  maximum: 80
                  minimum: 1
                  name: limit
                  type: integer
            produces:
                - application/json
            responses:
                "200":
                    description: ""
                    headers:
                        Link:
                            description: Links to the next and previous queries.
                            type: string
                    schema:
                        items:
                            $ref: '#/definitions/account'
                        type: array
                "400":
                    description: bad request
                "401":
                    description: unauthorized
                "404":
                    description: not found
                "406":
                    description: not acceptable
                "500":
                    description: internal server error
            security:
                - OAuth2 Bearer:
                    - read:blocks
            summary: Get an array of accounts that requesting account has blocked.
            tags:
                - blocks
    /api/v1/bookmarks:
        get:
            description: Get an array of statuses bookmarked in the instance
            operationId: bookmarksGet
            parameters:
                - default: 30
                  description: Number of statuses to return.
                  in: query
                  name: limit
                  type: integer
                - description: Return only bookmarked statuses *OLDER* than the given bookmark ID. The status with the corresponding bookmark ID will not be included in the response.
                  in: query
                  name: max_id
                  type: string
                - description: Return only bookmarked statuses *NEWER* than the given bookmark ID. The status with the corresponding bookmark ID will not be included in the response.
                  in: query
                  name: min_id
                  type: string
            produces:
                - application/json
            responses:
                "200":
                    description: Array of bookmarked statuses
                    headers:
                        Link:
                            description: Links to the next and previous queries.
                            type: string
                    schema:
                        items:
                            $ref: '#/definitions/status'
                        type: array
                "401":
                    description: unauthorized
                "406":
                    description: not acceptable
                "500":
                    description: internal server error
            security:
                - OAuth2 Bearer:
                    - read:bookmarks
            tags:
                - bookmarks
    /api/v1/conversation/{id}/read:
        post:
            operationId: conversationRead
            parameters:
                - description: ID of the conversation.
                  in: path
                  name: id
                  required: true
                  type: string
            produces:
                - application/json
            responses:
                "200":
                    description: Updated conversation.
                    schema:
                        $ref: '#/definitions/conversation'
                "400":
                    description: bad request
                "401":
                    description: unauthorized
                "404":
                    description: not found
                "406":
                    description: not acceptable
                "422":
                    description: unprocessable content
                "500":
                    description: internal server error
            security:
                - OAuth2 Bearer:
                    - write:conversations
            summary: Mark a conversation with the given ID as read.
            tags:
                - conversations
    /api/v1/conversations:
        get:
            description: |-
                The next and previous queries can be parsed from the returned Link header.
                Example:

                ```
                <https://example.org/api/v1/conversations?limit=80&max_id=01FC0SKA48HNSVR6YKZCQGS2V8>; rel="next", <https://example.org/api/v1/conversations?limit=80&min_id=01FC0SKW5JK2Q4EVAV2B462YY0>; rel="prev"
                ````
            operationId: conversationsGet
            parameters:
                - description: 'Return only conversations with last statuses *OLDER* than the given max ID. The conversation with the specified ID will not be included in the response. NOTE: The ID is a status ID. Use the Link header for pagination.'
                  in: query
                  name: max_id
                  type: string
                - description: 'Return only conversations with last statuses *NEWER* than the given since ID. The conversation with the specified ID will not be included in the response. NOTE: The ID is a status ID. Use the Link header for pagination.'
                  in: query
                  name: since_id
                  type: string
                - description: 'Return only conversations with last statuses *IMMEDIATELY NEWER* than the given min ID. The conversation with the specified ID will not be included in the response. NOTE: The ID is a status ID. Use the Link header for pagination.'
                  in: query
                  name: min_id
                  type: string
                - default: 40
                  description: Number of conversations to return.
                  in: query
                  maximum: 80
                  minimum: 1
                  name: limit
                  type: integer
            produces:
                - application/json
            responses:
                "200":
                    description: ""
                    headers:
                        Link:
                            description: Links to the next and previous queries.
                            type: string
                    schema:
                        items:
                            $ref: '#/definitions/conversation'
                        type: array
                "400":
                    description: bad request
                "401":
                    description: unauthorized
                "404":
                    description: not found
                "406":
                    description: not acceptable
                "500":
                    description: internal server error
            security:
                - OAuth2 Bearer:
                    - read:statuses
            summary: Get an array of (direct message) conversations that requesting account is involved in.
            tags:
                - conversations
    /api/v1/conversations/{id}:
        delete:
            description: |-
                This doesn't delete the actual statuses in the conversation,
                nor does it prevent a new conversation from being created later from the same thread and participants.
            operationId: conversationDelete
            parameters:
                - description: ID of the conversation
                  in: path
                  name: id
                  required: true
                  type: string
            produces:
                - application/json
            responses:
                "200":
                    description: conversation deleted
                "400":
                    description: bad request
                "401":
                    description: unauthorized
                "404":
                    description: not found
                "406":
                    description: not acceptable
                "500":
                    description: internal server error
            security:
                - OAuth2 Bearer:
                    - write:conversations
            summary: Delete a single conversation with the given ID.
            tags:
                - conversations
    /api/v1/custom_emojis:
        get:
            operationId: customEmojisGet
            produces:
                - application/json
            responses:
                "200":
                    description: Array of custom emojis.
                    schema:
                        items:
                            $ref: '#/definitions/emoji'
                        type: array
                "401":
                    description: unauthorized
                "406":
                    description: not acceptable
                "500":
                    description: internal server error
            security:
                - OAuth2 Bearer:
                    - read:custom_emojis
            summary: Get an array of custom emojis available on the instance.
            tags:
                - custom_emojis
    /api/v1/exports/blocks.csv:
        get:
            operationId: exportBlocks
            produces:
                - text/csv
            responses:
                "200":
                    description: CSV file of accounts that you block.
                "401":
                    description: unauthorized
                "406":
                    description: not acceptable
                "500":
                    description: internal server error
            security:
                - OAuth2 Bearer:
                    - read:blocks
            summary: Export a CSV file of accounts that you block.
            tags:
                - import-export
    /api/v1/exports/followers.csv:
        get:
            operationId: exportFollowers
            produces:
                - text/csv
            responses:
                "200":
                    description: CSV file of accounts that follow you.
                "401":
                    description: unauthorized
                "406":
                    description: not acceptable
                "500":
                    description: internal server error
            security:
                - OAuth2 Bearer:
                    - read:follows
            summary: Export a CSV file of accounts that follow you.
            tags:
                - import-export
    /api/v1/exports/following.csv:
        get:
            operationId: exportFollowing
            produces:
                - text/csv
            responses:
                "200":
                    description: CSV file of accounts that you follow.
                "401":
                    description: unauthorized
                "406":
                    description: not acceptable
                "500":
                    description: internal server error
            security:
                - OAuth2 Bearer:
                    - read:follows
            summary: Export a CSV file of accounts that you follow.
            tags:
                - import-export
    /api/v1/exports/lists.csv:
        get:
            operationId: exportLists
            produces:
                - text/csv
            responses:
                "200":
                    description: CSV file of lists.
                "401":
                    description: unauthorized
                "406":
                    description: not acceptable
                "500":
                    description: internal server error
            security:
                - OAuth2 Bearer:
                    - read:lists
            summary: Export a CSV file of lists created by you.
            tags:
                - import-export
    /api/v1/exports/mutes.csv:
        get:
            operationId: exportMutes
            produces:
                - text/csv
            responses:
                "200":
                    description: CSV file of accounts that you mute.
                "401":
                    description: unauthorized
                "406":
                    description: not acceptable
                "500":
                    description: internal server error
            security:
                - OAuth2 Bearer:
                    - read:mutes
            summary: Export a CSV file of accounts that you mute.
            tags:
                - import-export
    /api/v1/exports/stats:
        get:
            operationId: exportStats
            produces:
                - application/json
            responses:
                "200":
                    description: Export stats for the requesting account.
                    schema:
                        $ref: '#/definitions/accountExportStats'
                "401":
                    description: unauthorized
                "406":
                    description: not acceptable
                "500":
                    description: internal server error
            security:
                - OAuth2 Bearer:
                    - read:account
            summary: Returns informational stats on the number of items that can be exported for requesting account.
            tags:
                - import-export
    /api/v1/favourites:
        get:
            description: |-
                The next and previous queries can be parsed from the returned Link header.
                Example:

                ```
                <https://example.org/api/v1/favourites?limit=80&max_id=01FC0SKA48HNSVR6YKZCQGS2V8>; rel="next", <https://example.org/api/v1/favourites?limit=80&min_id=01FC0SKW5JK2Q4EVAV2B462YY0>; rel="prev"
                ````
            operationId: favouritesGet
            parameters:
                - default: 20
                  description: Number of statuses to return.
                  in: query
                  name: limit
                  type: integer
                - description: Return only favourited statuses *OLDER* than the given favourite ID. The status with the corresponding fave ID will not be included in the response.
                  in: query
                  name: max_id
                  type: string
                - description: Return only favourited statuses *NEWER* than the given favourite ID. The status with the corresponding fave ID will not be included in the response.
                  in: query
                  name: min_id
                  type: string
            produces:
                - application/json
            responses:
                "200":
                    description: ""
                    headers:
                        Link:
                            description: Links to the next and previous queries.
                            type: string
                    schema:
                        items:
                            $ref: '#/definitions/status'
                        type: array
                "400":
                    description: bad request
                "401":
                    description: unauthorized
                "404":
                    description: not found
                "406":
                    description: not acceptable
                "500":
                    description: internal server error
            security:
                - OAuth2 Bearer:
                    - read:favourites
            summary: Get an array of statuses that the requesting account has favourited.
            tags:
                - favourites
    /api/v1/featured_tags:
        get:
            description: 'THIS ENDPOINT IS CURRENTLY NOT FULLY IMPLEMENTED: it will always return an empty array.'
            operationId: getFeaturedTags
            produces:
                - application/json
            responses:
                "200":
                    description: ""
                    schema:
                        items:
                            type: object
                        type: array
                "400":
                    description: bad request
                "401":
                    description: unauthorized
                "404":
                    description: not found
                "406":
                    description: not acceptable
                "500":
                    description: internal server error
            security:
                - OAuth2 Bearer:
                    - read:accounts
            summary: Get an array of all hashtags that you currently have featured on your profile.
            tags:
                - tags
    /api/v1/filters:
        get:
            operationId: filtersV1Get
            produces:
                - application/json
            responses:
                "200":
                    description: Requested filters.
                    schema:
                        items:
                            $ref: '#/definitions/filterV1'
                        type: array
                "400":
                    description: bad request
                "401":
                    description: unauthorized
                "404":
                    description: not found
                "406":
                    description: not acceptable
                "500":
                    description: internal server error
            security:
                - OAuth2 Bearer:
                    - read:filters
            summary: Get all filters for the authenticated account.
            tags:
                - filters
        post:
            consumes:
                - application/json
                - application/xml
                - application/x-www-form-urlencoded
            operationId: filterV1Post
            parameters:
                - description: |-
                    The text to be filtered.

                    Sample: fnord
                  in: formData
                  maxLength: 40
                  minLength: 1
                  name: phrase
                  required: true
                  type: string
                - collectionFormat: multi
                  description: |-
                    The contexts in which the filter should be applied.

                    Sample: home, public
                  enum:
                    - home
                    - notifications
                    - public
                    - thread
                    - account
                  in: formData
                  items:
                    type: string
                  minItems: 1
                  name: context[]
                  required: true
                  type: array
                  uniqueItems: true
                - description: |-
                    Number of seconds from now that the filter should expire. If omitted, filter never expires.

                    Sample: 86400
                  in: formData
                  name: expires_in
                  type: number
                - default: false
                  description: |-
                    Should matching entities be removed from the user's timelines/views, instead of hidden? Not supported yet.

                    Sample: false
                  in: formData
                  name: irreversible
                  type: boolean
                - default: false
                  description: |-
                    Should the filter consider word boundaries?

                    Sample: true
                  in: formData
                  name: whole_word
                  type: boolean
            produces:
                - application/json
            responses:
                "200":
                    description: New filter.
                    schema:
                        $ref: '#/definitions/filterV1'
                "400":
                    description: bad request
                "401":
                    description: unauthorized
                "403":
                    description: forbidden to moved accounts
                "404":
                    description: not found
                "406":
                    description: not acceptable
                "409":
                    description: conflict (duplicate keyword)
                "422":
                    description: unprocessable content
                "500":
                    description: internal server error
            security:
                - OAuth2 Bearer:
                    - write:filters
            summary: Create a single filter.
            tags:
                - filters
    /api/v1/filters/{id}:
        delete:
            operationId: filterV1Delete
            parameters:
                - description: ID of the filter
                  in: path
                  name: id
                  required: true
                  type: string
            produces:
                - application/json
            responses:
                "200":
                    description: filter deleted
                "400":
                    description: bad request
                "401":
                    description: unauthorized
                "404":
                    description: not found
                "406":
                    description: not acceptable
                "500":
                    description: internal server error
            security:
                - OAuth2 Bearer:
                    - write:filters
            summary: Delete a single filter with the given ID.
            tags:
                - filters
        get:
            operationId: filterV1Get
            parameters:
                - description: ID of the filter
                  in: path
                  name: id
                  required: true
                  type: string
            produces:
                - application/json
            responses:
                "200":
                    description: Requested filter.
                    schema:
                        $ref: '#/definitions/filterV1'
                "400":
                    description: bad request
                "401":
                    description: unauthorized
                "404":
                    description: not found
                "406":
                    description: not acceptable
                "500":
                    description: internal server error
            security:
                - OAuth2 Bearer:
                    - read:filters
            summary: Get a single filter with the given ID.
            tags:
                - filters
        put:
            consumes:
                - application/json
                - application/xml
                - application/x-www-form-urlencoded
            operationId: filterV1Put
            parameters:
                - description: ID of the filter.
                  in: path
                  name: id
                  required: true
                  type: string
                - description: |-
                    The text to be filtered.

                    Sample: fnord
                  in: formData
                  maxLength: 40
                  minLength: 1
                  name: phrase
                  required: true
                  type: string
                - collectionFormat: multi
                  description: |-
                    The contexts in which the filter should be applied.

                    Sample: home, public
                  enum:
                    - home
                    - notifications
                    - public
                    - thread
                    - account
                  in: formData
                  items:
                    type: string
                  minItems: 1
                  name: context[]
                  required: true
                  type: array
                  uniqueItems: true
                - description: |-
                    Number of seconds from now that the filter should expire. If omitted, filter never expires.

                    Sample: 86400
                  in: formData
                  name: expires_in
                  type: number
                - default: false
                  description: |-
                    Should matching entities be removed from the user's timelines/views, instead of hidden? Not supported yet.

                    Sample: false
                  in: formData
                  name: irreversible
                  type: boolean
                - default: false
                  description: |-
                    Should the filter consider word boundaries?

                    Sample: true
                  in: formData
                  name: whole_word
                  type: boolean
            produces:
                - application/json
            responses:
                "200":
                    description: Updated filter.
                    schema:
                        $ref: '#/definitions/filterV1'
                "400":
                    description: bad request
                "401":
                    description: unauthorized
                "403":
                    description: forbidden to moved accounts
                "404":
                    description: not found
                "406":
                    description: not acceptable
                "409":
                    description: conflict (duplicate keyword)
                "422":
                    description: unprocessable content
                "500":
                    description: internal server error
            security:
                - OAuth2 Bearer:
                    - write:filters
            summary: Update a single filter with the given ID.
            tags:
                - filters
    /api/v1/follow_requests:
        get:
            description: |-
                The next and previous queries can be parsed from the returned Link header.
                Example:

                ```
                <https://example.org/api/v1/follow_requests?limit=80&max_id=01FC0SKA48HNSVR6YKZCQGS2V8>; rel="next", <https://example.org/api/v1/follow_requests?limit=80&min_id=01FC0SKW5JK2Q4EVAV2B462YY0>; rel="prev"
                ````
            operationId: getFollowRequests
            parameters:
                - description: 'Return only follow requesting accounts *OLDER* than the given max ID. The follow requester with the specified ID will not be included in the response. NOTE: the ID is of the internal follow request, NOT any of the returned accounts.'
                  in: query
                  name: max_id
                  type: string
                - description: 'Return only follow requesting accounts *NEWER* than the given since ID. The follow requester with the specified ID will not be included in the response. NOTE: the ID is of the internal follow request, NOT any of the returned accounts.'
                  in: query
                  name: since_id
                  type: string
                - description: 'Return only follow requesting accounts *IMMEDIATELY NEWER* than the given min ID. The follow requester with the specified ID will not be included in the response. NOTE: the ID is of the internal follow request, NOT any of the returned accounts.'
                  in: query
                  name: min_id
                  type: string
                - default: 40
                  description: Number of follow requesting accounts to return.
                  in: query
                  maximum: 80
                  minimum: 1
                  name: limit
                  type: integer
            produces:
                - application/json
            responses:
                "200":
                    description: ""
                    headers:
                        Link:
                            description: Links to the next and previous queries.
                            type: string
                    schema:
                        items:
                            $ref: '#/definitions/account'
                        type: array
                "400":
                    description: bad request
                "401":
                    description: unauthorized
                "404":
                    description: not found
                "406":
                    description: not acceptable
                "500":
                    description: internal server error
            security:
                - OAuth2 Bearer:
                    - read:follows
            summary: Get an array of accounts that have requested to follow you.
            tags:
                - follow_requests
    /api/v1/follow_requests/{account_id}/authorize:
        post:
            description: Accept a follow request and put the requesting account in your 'followers' list.
            operationId: authorizeFollowRequest
            parameters:
                - description: ID of the account requesting to follow you.
                  in: path
                  name: account_id
                  required: true
                  type: string
            produces:
                - application/json
            responses:
                "200":
                    description: Your relationship to this account.
                    schema:
                        $ref: '#/definitions/accountRelationship'
                "400":
                    description: bad request
                "401":
                    description: unauthorized
                "404":
                    description: not found
                "406":
                    description: not acceptable
                "500":
                    description: internal server error
            security:
                - OAuth2 Bearer:
                    - write:follows
            summary: Accept/authorize follow request from the given account ID.
            tags:
                - follow_requests
    /api/v1/follow_requests/{account_id}/reject:
        post:
            operationId: rejectFollowRequest
            parameters:
                - description: ID of the account requesting to follow you.
                  in: path
                  name: account_id
                  required: true
                  type: string
            produces:
                - application/json
            responses:
                "200":
                    description: Your relationship to this account.
                    schema:
                        $ref: '#/definitions/accountRelationship'
                "400":
                    description: bad request
                "401":
                    description: unauthorized
                "404":
                    description: not found
                "406":
                    description: not acceptable
                "500":
                    description: internal server error
            security:
                - OAuth2 Bearer:
                    - write:follows
            summary: Reject/deny follow request from the given account ID.
            tags:
                - follow_requests
    /api/v1/followed_tags:
        get:
            operationId: getFollowedTags
            parameters:
                - description: 'Return only followed tags *OLDER* than the given max ID. The followed tag with the specified ID will not be included in the response. NOTE: the ID is of the internal followed tag, NOT a tag name.'
                  in: query
                  name: max_id
                  type: string
                - description: 'Return only followed tags *NEWER* than the given since ID. The followed tag with the specified ID will not be included in the response. NOTE: the ID is of the internal followed tag, NOT a tag name.'
                  in: query
                  name: since_id
                  type: string
                - description: 'Return only followed tags *IMMEDIATELY NEWER* than the given min ID. The followed tag with the specified ID will not be included in the response. NOTE: the ID is of the internal followed tag, NOT a tag name.'
                  in: query
                  name: min_id
                  type: string
                - default: 100
                  description: Number of followed tags to return.
                  in: query
                  maximum: 200
                  minimum: 1
                  name: limit
                  type: integer
            produces:
                - application/json
            responses:
                "200":
                    description: ""
                    headers:
                        Link:
                            description: Links to the next and previous queries.
                            type: string
                    schema:
                        items:
                            $ref: '#/definitions/tag'
                        type: array
                "400":
                    description: bad request
                "401":
                    description: unauthorized
                "404":
                    description: not found
                "406":
                    description: not acceptable
                "500":
                    description: internal server error
            security:
                - OAuth2 Bearer:
                    - read:follows
            summary: Get an array of all hashtags that you currently follow.
            tags:
                - tags
<<<<<<< HEAD
=======
    /api/v1/import:
        post:
            consumes:
                - multipart/form-data
            description: |-
                This can be used to migrate data from a Mastodon-compatible CSV file to a GoToSocial account.

                Uploaded data will be processed asynchronously, and not all entries may be processed depending
                on domain blocks, user-level blocks, network availability of referenced accounts and statuses, etc.
            operationId: importData
            parameters:
                - description: The CSV data file to upload.
                  in: formData
                  name: data
                  required: true
                  type: file
                - description: |-
                    Type of entries contained in the data file:
                    - `following` - accounts to follow. - `blocks` - accounts to block.
                  in: formData
                  name: type
                  required: true
                  type: string
                - default: merge
                  description: |-
                    Mode to use when creating entries from the data file:
                    - `merge` to merge entries in file with existing entries. - `overwrite` to replace existing entries with entries in file.
                  in: formData
                  name: mode
                  type: string
            produces:
                - application/json
            responses:
                "202":
                    description: Upload accepted.
                "400":
                    description: bad request
                "401":
                    description: unauthorized
                "406":
                    description: not acceptable
                "500":
                    description: internal server error
            security:
                - OAuth2 Bearer:
                    - write:accounts
            summary: Upload some CSV-formatted data to your account.
            tags:
                - import-export
>>>>>>> 4fa0d412
    /api/v1/instance:
        get:
            operationId: instanceGetV1
            produces:
                - application/json
            responses:
                "200":
                    description: Instance information.
                    schema:
                        $ref: '#/definitions/instanceV1'
                "406":
                    description: not acceptable
                "500":
                    description: internal error
            summary: View instance information.
            tags:
                - instance
        patch:
            consumes:
                - multipart/form-data
            description: This requires admin permissions on the instance.
            operationId: instanceUpdate
            parameters:
                - allowEmptyValue: true
                  description: Title to use for the instance.
                  in: formData
                  maxLength: 40
                  name: title
                  type: string
                - allowEmptyValue: true
                  description: Username of the contact account. This must be the username of an instance admin.
                  in: formData
                  name: contact_username
                  type: string
                - allowEmptyValue: true
                  description: Email address to use as the instance contact.
                  in: formData
                  name: contact_email
                  type: string
                - allowEmptyValue: true
                  description: Short description of the instance.
                  in: formData
                  maxLength: 500
                  name: short_description
                  type: string
                - allowEmptyValue: true
                  description: Longer description of the instance.
                  in: formData
                  maxLength: 5000
                  name: description
                  type: string
                - allowEmptyValue: true
                  description: Terms and conditions of the instance.
                  in: formData
                  maxLength: 5000
                  name: terms
                  type: string
                - description: Thumbnail image to use for the instance.
                  in: formData
                  name: thumbnail
                  type: file
                - description: Image description of the submitted instance thumbnail.
                  in: formData
                  name: thumbnail_description
                  type: string
                - description: Header image to use for the instance.
                  in: formData
                  name: header
                  type: file
            produces:
                - application/json
            responses:
                "200":
                    description: The newly updated instance.
                    schema:
                        $ref: '#/definitions/instanceV1'
                "400":
                    description: bad request
                "401":
                    description: unauthorized
                "403":
                    description: forbidden
                "404":
                    description: not found
                "406":
                    description: not acceptable
                "500":
                    description: internal server error
            security:
                - OAuth2 Bearer:
                    - admin
            summary: Update your instance information and/or upload a new avatar/header for the instance.
            tags:
                - instance
    /api/v1/instance/peers:
        get:
            operationId: instancePeersGet
            parameters:
                - default: open
                  description: |-
                    Comma-separated list of filters to apply to results. Recognized filters are:
                      - `open` -- include peers that are not suspended or silenced
                      - `suspended` -- include peers that have been suspended.

                    If filter is `open`, only instances that haven't been suspended or silenced will be returned.

                    If filter is `suspended`, only suspended instances will be shown.

                    If filter is `open,suspended`, then all known instances will be returned.

                    If filter is an empty string or not set, then `open` will be assumed as the default.
                  in: query
                  name: filter
                  type: string
            produces:
                - application/json
            responses:
                "200":
                    description: |-
                        If no filter parameter is provided, or filter is empty, then a legacy, Mastodon-API compatible response will be returned. This will consist of just a 'flat' array of strings like `["example.com", "example.org"]`, which corresponds to domains this instance peers with.

                        If a filter parameter is provided, then an array of objects with at least a `domain` key set on each object will be returned.

                        Domains that are silenced or suspended will also have a key `suspended_at` or `silenced_at` that contains an iso8601 date string. If one of these keys is not present on the domain object, it is open. Suspended instances may in some cases be obfuscated, which means they will have some letters replaced by `*` to make it more difficult for bad actors to target instances with harassment.

                        Whether a flat response or a more detailed response is returned, domains will be sorted alphabetically by hostname.
                    schema:
                        items:
                            $ref: '#/definitions/domain'
                        type: array
                "400":
                    description: bad request
                "401":
                    description: unauthorized
                "403":
                    description: forbidden
                "404":
                    description: not found
                "406":
                    description: not acceptable
                "500":
                    description: internal server error
            tags:
                - instance
    /api/v1/instance/rules:
        get:
            description: The rules will be returned in order (sorted by Order ascending).
            operationId: rules
            produces:
                - application/json
            responses:
                "200":
                    description: An array with all the rules for the local instance.
                    schema:
                        items:
                            $ref: '#/definitions/instanceRule'
                        type: array
                "400":
                    description: bad request
                "404":
                    description: not found
                "406":
                    description: not acceptable
                "500":
                    description: internal server error
            summary: View instance rules (public).
            tags:
                - instance
    /api/v1/interaction_policies/defaults:
        get:
            operationId: policiesDefaultsGet
            produces:
                - application/json
            responses:
                "200":
                    description: A default policies object containing a policy for each status visibility.
                    schema:
                        $ref: '#/definitions/defaultPolicies'
                "401":
                    description: unauthorized
                "406":
                    description: not acceptable
                "500":
                    description: internal server error
            security:
                - OAuth2 Bearer:
                    - read:accounts
            summary: Get default interaction policies for new statuses created by you.
            tags:
                - interaction_policies
        patch:
            consumes:
                - multipart/form-data
                - application/x-www-form-urlencoded
                - application/json
            description: |-
                If submitting using form data, use the following pattern:

                `VISIBILITY[INTERACTION_TYPE][CONDITION][INDEX]=Value`

                For example: `public[can_reply][always][0]=author`

                Using `curl` this might look something like:

                `curl -F 'public[can_reply][always][0]=author' -F 'public[can_reply][always][1]=followers'`

                The JSON equivalent would be:

                `curl -H 'Content-Type: application/json' -d '{"public":{"can_reply":{"always":["author","followers"]}}}'`

                Any visibility level left unspecified in the request body will be returned to the default.

                Ie., in the example above, "public" would be updated, but "unlisted", "private", and "direct" would be reset to defaults.

                The server will perform some normalization on submitted policies so that you can't submit totally invalid policies.
            operationId: policiesDefaultsUpdate
            parameters:
                - description: Nth entry for public.can_favourite.always.
                  in: formData
                  name: public[can_favourite][always][0]
                  type: string
                - description: Nth entry for public.can_favourite.with_approval.
                  in: formData
                  name: public[can_favourite][with_approval][0]
                  type: string
                - description: Nth entry for public.can_reply.always.
                  in: formData
                  name: public[can_reply][always][0]
                  type: string
                - description: Nth entry for public.can_reply.with_approval.
                  in: formData
                  name: public[can_reply][with_approval][0]
                  type: string
                - description: Nth entry for public.can_reblog.always.
                  in: formData
                  name: public[can_reblog][always][0]
                  type: string
                - description: Nth entry for public.can_reblog.with_approval.
                  in: formData
                  name: public[can_reblog][with_approval][0]
                  type: string
                - description: Nth entry for unlisted.can_favourite.always.
                  in: formData
                  name: unlisted[can_favourite][always][0]
                  type: string
                - description: Nth entry for unlisted.can_favourite.with_approval.
                  in: formData
                  name: unlisted[can_favourite][with_approval][0]
                  type: string
                - description: Nth entry for unlisted.can_reply.always.
                  in: formData
                  name: unlisted[can_reply][always][0]
                  type: string
                - description: Nth entry for unlisted.can_reply.with_approval.
                  in: formData
                  name: unlisted[can_reply][with_approval][0]
                  type: string
                - description: Nth entry for unlisted.can_reblog.always.
                  in: formData
                  name: unlisted[can_reblog][always][0]
                  type: string
                - description: Nth entry for unlisted.can_reblog.with_approval.
                  in: formData
                  name: unlisted[can_reblog][with_approval][0]
                  type: string
                - description: Nth entry for private.can_favourite.always.
                  in: formData
                  name: private[can_favourite][always][0]
                  type: string
                - description: Nth entry for private.can_favourite.with_approval.
                  in: formData
                  name: private[can_favourite][with_approval][0]
                  type: string
                - description: Nth entry for private.can_reply.always.
                  in: formData
                  name: private[can_reply][always][0]
                  type: string
                - description: Nth entry for private.can_reply.with_approval.
                  in: formData
                  name: private[can_reply][with_approval][0]
                  type: string
                - description: Nth entry for private.can_reblog.always.
                  in: formData
                  name: private[can_reblog][always][0]
                  type: string
                - description: Nth entry for private.can_reblog.with_approval.
                  in: formData
                  name: private[can_reblog][with_approval][0]
                  type: string
                - description: Nth entry for direct.can_favourite.always.
                  in: formData
                  name: direct[can_favourite][always][0]
                  type: string
                - description: Nth entry for direct.can_favourite.with_approval.
                  in: formData
                  name: direct[can_favourite][with_approval][0]
                  type: string
                - description: Nth entry for direct.can_reply.always.
                  in: formData
                  name: direct[can_reply][always][0]
                  type: string
                - description: Nth entry for direct.can_reply.with_approval.
                  in: formData
                  name: direct[can_reply][with_approval][0]
                  type: string
                - description: Nth entry for direct.can_reblog.always.
                  in: formData
                  name: direct[can_reblog][always][0]
                  type: string
                - description: Nth entry for direct.can_reblog.with_approval.
                  in: formData
                  name: direct[can_reblog][with_approval][0]
                  type: string
            produces:
                - application/json
            responses:
                "200":
                    description: Updated default policies object containing a policy for each status visibility.
                    schema:
                        $ref: '#/definitions/defaultPolicies'
                "400":
                    description: bad request
                "401":
                    description: unauthorized
                "406":
                    description: not acceptable
                "422":
                    description: unprocessable
                "500":
                    description: internal server error
            security:
                - OAuth2 Bearer:
                    - write:accounts
            summary: Update default interaction policies per visibility level for new statuses created by you.
            tags:
                - interaction_policies
    /api/v1/interaction_requests:
        get:
            description: |-
                ```
                <https://example.org/api/v1/interaction_requests?limit=80&max_id=01FC0SKA48HNSVR6YKZCQGS2V8>; rel="next", <https://example.org/api/v1/interaction_requests?limit=80&min_id=01FC0SKW5JK2Q4EVAV2B462YY0>; rel="prev"
                ````
            operationId: getInteractionRequests
            parameters:
                - description: If set, then only interactions targeting the given status_id will be included in the results.
                  in: query
                  name: status_id
                  type: string
                - default: true
                  description: If true or not set, pending favourites will be included in the results. At least one of favourites, replies, and reblogs must be true.
                  in: query
                  name: favourites
                  type: boolean
                - default: true
                  description: If true or not set, pending replies will be included in the results. At least one of favourites, replies, and reblogs must be true.
                  in: query
                  name: replies
                  type: boolean
                - default: true
                  description: If true or not set, pending reblogs will be included in the results. At least one of favourites, replies, and reblogs must be true.
                  in: query
                  name: reblogs
                  type: boolean
                - description: Return only interaction requests *OLDER* than the given max ID. The interaction with the specified ID will not be included in the response.
                  in: query
                  name: max_id
                  type: string
                - description: Return only interaction requests *NEWER* than the given since ID. The interaction with the specified ID will not be included in the response.
                  in: query
                  name: since_id
                  type: string
                - description: Return only interaction requests *IMMEDIATELY NEWER* than the given min ID. The interaction with the specified ID will not be included in the response.
                  in: query
                  name: min_id
                  type: string
                - default: 40
                  description: Number of interaction requests to return.
                  in: query
                  maximum: 80
                  minimum: 1
                  name: limit
                  type: integer
            produces:
                - application/json
            responses:
                "200":
                    description: ""
                    headers:
                        Link:
                            description: Links to the next and previous queries.
                            type: string
                    schema:
                        items:
                            $ref: '#/definitions/interactionRequest'
                        type: array
                "400":
                    description: bad request
                "401":
                    description: unauthorized
                "404":
                    description: not found
                "406":
                    description: not acceptable
                "500":
                    description: internal server error
            security:
                - OAuth2 Bearer:
                    - read:notifications
            summary: Get an array of interactions requested on your statuses by other accounts, and pending your approval.
            tags:
                - interaction_requests
    /api/v1/interaction_requests/{id}:
        get:
            operationId: getInteractionRequest
            parameters:
                - description: ID of the interaction request targeting you.
                  in: path
                  name: id
                  required: true
                  type: string
            produces:
                - application/json
            responses:
                "200":
                    description: Interaction request.
                    schema:
                        $ref: '#/definitions/interactionRequest'
                "400":
                    description: bad request
                "401":
                    description: unauthorized
                "404":
                    description: not found
                "406":
                    description: not acceptable
                "500":
                    description: internal server error
            security:
                - OAuth2 Bearer:
                    - read:notifications
            summary: Get interaction request with the given ID.
            tags:
                - interaction_requests
    /api/v1/interaction_requests/{id}/authorize:
        post:
            operationId: authorizeInteractionRequest
            parameters:
                - description: ID of the interaction request targeting you.
                  in: path
                  name: id
                  required: true
                  type: string
            produces:
                - application/json
            responses:
                "200":
                    description: The now-approved interaction request.
                    schema:
                        $ref: '#/definitions/interactionRequest'
                "400":
                    description: bad request
                "401":
                    description: unauthorized
                "404":
                    description: not found
                "406":
                    description: not acceptable
                "500":
                    description: internal server error
            security:
                - OAuth2 Bearer:
                    - write:statuses
            summary: Accept/authorize/approve an interaction request with the given ID.
            tags:
                - interaction_requests
    /api/v1/interaction_requests/{id}/reject:
        post:
            operationId: rejectInteractionRequest
            parameters:
                - description: ID of the interaction request targeting you.
                  in: path
                  name: id
                  required: true
                  type: string
            produces:
                - application/json
            responses:
                "200":
                    description: The now-rejected interaction request.
                    schema:
                        $ref: '#/definitions/interactionRequest'
                "400":
                    description: bad request
                "401":
                    description: unauthorized
                "404":
                    description: not found
                "406":
                    description: not acceptable
                "500":
                    description: internal server error
            security:
                - OAuth2 Bearer:
                    - write:statuses
            summary: Reject an interaction request with the given ID.
            tags:
                - interaction_requests
    /api/v1/lists:
        get:
            operationId: lists
            produces:
                - application/json
            responses:
                "200":
                    description: Array of all lists owned by the requesting user.
                    schema:
                        items:
                            $ref: '#/definitions/list'
                        type: array
                "400":
                    description: bad request
                "401":
                    description: unauthorized
                "404":
                    description: not found
                "406":
                    description: not acceptable
                "500":
                    description: internal server error
            security:
                - OAuth2 Bearer:
                    - read:lists
            summary: Get all lists for owned by authorized user.
            tags:
                - lists
        post:
            consumes:
                - application/json
                - application/xml
                - application/x-www-form-urlencoded
            operationId: listCreate
            parameters:
                - description: |-
                    Title of this list.
                    Sample: Cool People
                  in: formData
                  name: title
                  required: true
                  type: string
                  x-go-name: Title
                - default: list
                  description: |-
                    RepliesPolicy for this list.
                    followed = Show replies to any followed user
                    list = Show replies to members of the list
                    none = Show replies to no one
                    Sample: list
                  enum:
                    - followed
                    - list
                    - none
                  in: formData
                  name: replies_policy
                  type: string
                  x-go-name: RepliesPolicy
                - default: false
                  description: Hide posts from members of this list from your home timeline.
                  in: formData
                  name: exclusive
                  type: boolean
                  x-go-name: Exclusive
            produces:
                - application/json
            responses:
                "200":
                    description: The newly created list.
                    schema:
                        $ref: '#/definitions/list'
                "400":
                    description: bad request
                "401":
                    description: unauthorized
                "403":
                    description: forbidden
                "404":
                    description: not found
                "406":
                    description: not acceptable
                "500":
                    description: internal server error
            security:
                - OAuth2 Bearer:
                    - write:lists
            summary: Create a new list.
            tags:
                - lists
    /api/v1/lists/{id}:
        delete:
            operationId: listDelete
            parameters:
                - description: ID of the list
                  in: path
                  name: id
                  required: true
                  type: string
            produces:
                - application/json
            responses:
                "200":
                    description: list deleted
                "400":
                    description: bad request
                "401":
                    description: unauthorized
                "404":
                    description: not found
                "406":
                    description: not acceptable
                "500":
                    description: internal server error
            security:
                - OAuth2 Bearer:
                    - write:lists
            summary: Delete a single list with the given ID.
            tags:
                - lists
        get:
            operationId: list
            parameters:
                - description: ID of the list
                  in: path
                  name: id
                  required: true
                  type: string
            produces:
                - application/json
            responses:
                "200":
                    description: Requested list.
                    schema:
                        $ref: '#/definitions/list'
                "400":
                    description: bad request
                "401":
                    description: unauthorized
                "404":
                    description: not found
                "406":
                    description: not acceptable
                "500":
                    description: internal server error
            security:
                - OAuth2 Bearer:
                    - read:lists
            summary: Get a single list with the given ID.
            tags:
                - lists
        put:
            consumes:
                - application/json
                - application/xml
                - application/x-www-form-urlencoded
            operationId: listUpdate
            parameters:
                - description: ID of the list
                  in: path
                  name: id
                  required: true
                  type: string
                - description: |-
                    Title of this list.
                    Sample: Cool People
                  in: formData
                  name: title
                  type: string
                - description: |-
                    RepliesPolicy for this list.
                    followed = Show replies to any followed user
                    list = Show replies to members of the list
                    none = Show replies to no one
                    Sample: list
                  enum:
                    - followed
                    - list
                    - none
                  in: formData
                  name: replies_policy
                  type: string
                - description: Hide posts from members of this list from your home timeline.
                  in: formData
                  name: exclusive
                  type: boolean
            produces:
                - application/json
            responses:
                "200":
                    description: The newly updated list.
                    schema:
                        $ref: '#/definitions/list'
                "400":
                    description: bad request
                "401":
                    description: unauthorized
                "403":
                    description: forbidden
                "404":
                    description: not found
                "406":
                    description: not acceptable
                "500":
                    description: internal server error
            security:
                - OAuth2 Bearer:
                    - write:lists
            summary: Update an existing list.
            tags:
                - lists
    /api/v1/lists/{id}/accounts:
        delete:
            consumes:
                - application/json
                - application/xml
                - application/x-www-form-urlencoded
            operationId: removeListAccounts
            parameters:
                - description: ID of the list
                  in: path
                  name: id
                  required: true
                  type: string
                - collectionFormat: multi
                  description: Array of accountIDs to modify. Each accountID must correspond to an account that the requesting account follows.
                  in: formData
                  items:
                    type: string
                  name: account_ids[]
                  required: true
                  type: array
            produces:
                - application/json
            responses:
                "200":
                    description: list accounts updated
                "400":
                    description: bad request
                "401":
                    description: unauthorized
                "404":
                    description: not found
                "406":
                    description: not acceptable
                "500":
                    description: internal server error
            security:
                - OAuth2 Bearer:
                    - read:lists
            summary: Remove one or more accounts from the given list.
            tags:
                - lists
        get:
            description: |-
                The returned Link header can be used to generate the previous and next queries when scrolling up or down a timeline.

                Example:

                ```
                <https://example.org/api/v1/list/01H0W619198FX7J54NF7EH1NG2/accounts?limit=20&max_id=01FC3GSQ8A3MMJ43BPZSGEG29M>; rel="next", <https://example.org/api/v1/list/01H0W619198FX7J54NF7EH1NG2/accounts?limit=20&min_id=01FC3KJW2GYXSDDRA6RWNDM46M>; rel="prev"
                ````
            operationId: listAccounts
            parameters:
                - description: ID of the list
                  in: path
                  name: id
                  required: true
                  type: string
                - description: Return only list entries *OLDER* than the given max ID. The account from the list entry with the specified ID will not be included in the response.
                  in: query
                  name: max_id
                  type: string
                - description: Return only list entries *NEWER* than the given since ID. The account from the list entry with the specified ID will not be included in the response.
                  in: query
                  name: since_id
                  type: string
                - description: Return only list entries *IMMEDIATELY NEWER* than the given min ID. The account from the list entry with the specified ID will not be included in the response.
                  in: query
                  name: min_id
                  type: string
                - default: 40
                  description: 'Number of accounts to return. If set to 0 explicitly, all accounts in the list will be returned, and pagination headers will not be used. This is a workaround for Mastodon API peculiarities: https://docs.joinmastodon.org/methods/lists/#query-parameters.'
                  in: query
                  maximum: 80
                  minimum: 0
                  name: limit
                  type: integer
            produces:
                - application/json
            responses:
                "200":
                    description: Array of accounts.
                    headers:
                        Link:
                            description: Links to the next and previous queries.
                            type: string
                    schema:
                        items:
                            $ref: '#/definitions/account'
                        type: array
                "400":
                    description: bad request
                "401":
                    description: unauthorized
                "404":
                    description: not found
                "406":
                    description: not acceptable
                "500":
                    description: internal server error
            security:
                - OAuth2 Bearer:
                    - read:lists
            summary: Page through accounts in this list.
            tags:
                - lists
        post:
            consumes:
                - application/json
                - application/xml
                - application/x-www-form-urlencoded
            operationId: addListAccounts
            parameters:
                - description: ID of the list
                  in: path
                  name: id
                  required: true
                  type: string
                - collectionFormat: multi
                  description: Array of accountIDs to modify. Each accountID must correspond to an account that the requesting account follows.
                  in: formData
                  items:
                    type: string
                  name: account_ids[]
                  required: true
                  type: array
            produces:
                - application/json
            responses:
                "200":
                    description: list accounts updated
                "400":
                    description: bad request
                "401":
                    description: unauthorized
                "404":
                    description: not found
                "406":
                    description: not acceptable
                "500":
                    description: internal server error
            security:
                - OAuth2 Bearer:
                    - read:lists
            summary: Add one or more accounts to the given list.
            tags:
                - lists
    /api/v1/markers:
        get:
            description: Get timeline markers by name
            operationId: markersGet
            parameters:
                - description: Timelines to retrieve.
                  in: query
                  items:
                    enum:
                        - home
                        - notifications
                    type: string
                  name: timeline
                  type: array
            produces:
                - application/json
            responses:
                "200":
                    description: Requested markers
                    schema:
                        $ref: '#/definitions/markers'
                "400":
                    description: bad request
                "401":
                    description: unauthorized
                "500":
                    description: internal server error
            security:
                - OAuth2 Bearer:
                    - read:statuses
            tags:
                - markers
        post:
            consumes:
                - multipart/form-data
            description: Update timeline markers by name
            operationId: markersPost
            parameters:
                - description: Last status ID read on the home timeline.
                  in: formData
                  name: home[last_read_id]
                  type: string
                - description: Last notification ID read on the notifications timeline.
                  in: formData
                  name: notifications[last_read_id]
                  type: string
            produces:
                - application/json
            responses:
                "200":
                    description: Requested markers
                    schema:
                        $ref: '#/definitions/markers'
                "400":
                    description: bad request
                "401":
                    description: unauthorized
                "409":
                    description: conflict (when two clients try to update the same timeline at the same time)
                "500":
                    description: internal server error
            security:
                - OAuth2 Bearer:
                    - write:statuses
            tags:
                - markers
    /api/v1/media/{id}:
        get:
            operationId: mediaGet
            parameters:
                - description: id of the attachment
                  in: path
                  name: id
                  required: true
                  type: string
            produces:
                - application/json
            responses:
                "200":
                    description: The requested media attachment.
                    schema:
                        $ref: '#/definitions/attachment'
                "400":
                    description: bad request
                "401":
                    description: unauthorized
                "404":
                    description: not found
                "406":
                    description: not acceptable
                "500":
                    description: internal server error
            security:
                - OAuth2 Bearer:
                    - read:media
            summary: Get a media attachment that you own.
            tags:
                - media
        put:
            consumes:
                - application/json
                - application/xml
                - application/x-www-form-urlencoded
            description: |-
                You must own the media attachment, and the attachment must not yet be attached to a status.

                The parameters can also be given in the body of the request, as JSON, if the content-type is set to 'application/json'.
                The parameters can also be given in the body of the request, as XML, if the content-type is set to 'application/xml'.
            operationId: mediaUpdate
            parameters:
                - description: id of the attachment to update
                  in: path
                  name: id
                  required: true
                  type: string
                - allowEmptyValue: true
                  description: Image or media description to use as alt-text on the attachment. This is very useful for users of screenreaders! May or may not be required, depending on your instance settings.
                  in: formData
                  name: description
                  type: string
                - allowEmptyValue: true
                  default: 0,0
                  description: 'Focus of the media file. If present, it should be in the form of two comma-separated floats between -1 and 1. For example: `-0.5,0.25`.'
                  in: formData
                  name: focus
                  type: string
            produces:
                - application/json
            responses:
                "200":
                    description: The newly-updated media attachment.
                    schema:
                        $ref: '#/definitions/attachment'
                "400":
                    description: bad request
                "401":
                    description: unauthorized
                "404":
                    description: not found
                "406":
                    description: not acceptable
                "500":
                    description: internal server error
            security:
                - OAuth2 Bearer:
                    - write:media
            summary: Update a media attachment.
            tags:
                - media
    /api/v1/mutes:
        get:
            description: |-
                The next and previous queries can be parsed from the returned Link header.
                Example:

                ```
                <https://example.org/api/v1/mutes?limit=80&max_id=01FC0SKA48HNSVR6YKZCQGS2V8>; rel="next", <https://example.org/api/v1/mutes?limit=80&min_id=01FC0SKW5JK2Q4EVAV2B462YY0>; rel="prev"
                ````
            operationId: mutesGet
            parameters:
                - description: 'Return only muted accounts *OLDER* than the given max ID. The muted account with the specified ID will not be included in the response. NOTE: the ID is of the internal mute, NOT any of the returned accounts.'
                  in: query
                  name: max_id
                  type: string
                - description: 'Return only muted accounts *NEWER* than the given since ID. The muted account with the specified ID will not be included in the response. NOTE: the ID is of the internal mute, NOT any of the returned accounts.'
                  in: query
                  name: since_id
                  type: string
                - description: 'Return only muted accounts *IMMEDIATELY NEWER* than the given min ID. The muted account with the specified ID will not be included in the response. NOTE: the ID is of the internal mute, NOT any of the returned accounts.'
                  in: query
                  name: min_id
                  type: string
                - default: 40
                  description: Number of muted accounts to return.
                  in: query
                  maximum: 80
                  minimum: 1
                  name: limit
                  type: integer
            produces:
                - application/json
            responses:
                "200":
                    description: List of muted accounts, including when their mutes expire (if applicable).
                    headers:
                        Link:
                            description: Links to the next and previous queries.
                            type: string
                    schema:
                        items:
                            $ref: '#/definitions/mutedAccount'
                        type: array
                "400":
                    description: bad request
                "401":
                    description: unauthorized
                "404":
                    description: not found
                "406":
                    description: not acceptable
                "500":
                    description: internal server error
            security:
                - OAuth2 Bearer:
                    - read:mutes
            summary: Get an array of accounts that requesting account has muted.
            tags:
                - mutes
    /api/v1/notification/{id}:
        get:
            operationId: notification
            parameters:
                - description: The ID of the notification.
                  in: path
                  name: id
                  required: true
                  type: string
            produces:
                - application/json
            responses:
                "200":
                    description: Requested notification.
                    schema:
                        $ref: '#/definitions/notification'
                "400":
                    description: bad request
                "401":
                    description: unauthorized
                "404":
                    description: not found
                "406":
                    description: not acceptable
                "500":
                    description: internal server error
            security:
                - OAuth2 Bearer:
                    - read:notifications
            summary: Get a single notification with the given ID.
            tags:
                - notifications
    /api/v1/notifications:
        get:
            description: |-
                The notifications will be returned in descending chronological order (newest first), with sequential IDs (bigger = newer).

                The next and previous queries can be parsed from the returned Link header.
                Example:

                ```
                <https://example.org/api/v1/notifications?limit=80&max_id=01FC0SKA48HNSVR6YKZCQGS2V8>; rel="next", <https://example.org/api/v1/notifications?limit=80&since_id=01FC0SKW5JK2Q4EVAV2B462YY0>; rel="prev"
                ````
            operationId: notifications
            parameters:
                - description: Return only notifications *OLDER* than the given max notification ID. The notification with the specified ID will not be included in the response.
                  in: query
                  name: max_id
                  type: string
                - description: Return only notifications *newer* than the given since notification ID. The notification with the specified ID will not be included in the response.
                  in: query
                  name: since_id
                  type: string
                - description: Return only notifications *immediately newer* than the given since notification ID. The notification with the specified ID will not be included in the response.
                  in: query
                  name: min_id
                  type: string
                - default: 20
                  description: Number of notifications to return.
                  in: query
                  name: limit
                  type: integer
                - description: Types of notifications to include. If not provided, all notification types will be included.
                  in: query
                  items:
                    enum:
                        - follow
                        - follow_request
                        - mention
                        - reblog
                        - favourite
                        - poll
                        - status
                        - admin.sign_up
                    type: string
                  name: types[]
                  type: array
                - description: Types of notifications to exclude.
                  in: query
                  items:
                    enum:
                        - follow
                        - follow_request
                        - mention
                        - reblog
                        - favourite
                        - poll
                        - status
                        - admin.sign_up
                    type: string
                  name: exclude_types[]
                  type: array
            produces:
                - application/json
            responses:
                "200":
                    description: Array of notifications.
                    headers:
                        Link:
                            description: Links to the next and previous queries.
                            type: string
                    schema:
                        items:
                            $ref: '#/definitions/notification'
                        type: array
                "400":
                    description: bad request
                "401":
                    description: unauthorized
                "404":
                    description: not found
                "406":
                    description: not acceptable
                "500":
                    description: internal server error
            security:
                - OAuth2 Bearer:
                    - read:notifications
            summary: Get notifications for currently authorized user.
            tags:
                - notifications
    /api/v1/notifications/clear:
        post:
            description: Will return an empty object `{}` to indicate success.
            operationId: clearNotifications
            produces:
                - application/json
            responses:
                "200":
                    description: ""
                    schema:
                        type: object
                "400":
                    description: bad request
                "401":
                    description: unauthorized
                "404":
                    description: not found
                "406":
                    description: not acceptable
                "500":
                    description: internal server error
            security:
                - OAuth2 Bearer:
                    - read:notifications
            summary: Clear/delete all notifications for currently authorized user.
            tags:
                - notifications
    /api/v1/polls/{id}:
        get:
            operationId: poll
            parameters:
                - description: Target poll ID.
                  in: path
                  name: id
                  required: true
                  type: string
            produces:
                - application/json
            responses:
                "200":
                    description: The requested poll.
                    schema:
                        $ref: '#/definitions/poll'
                "400":
                    description: bad request
                "401":
                    description: unauthorized
                "403":
                    description: forbidden
                "404":
                    description: not found
                "406":
                    description: not acceptable
                "500":
                    description: internal server error
            security:
                - OAuth2 Bearer:
                    - read:statuses
            summary: View poll with given ID.
            tags:
                - polls
    /api/v1/polls/{id}/votes:
        post:
            operationId: pollVote
            parameters:
                - description: Target poll ID.
                  in: path
                  name: id
                  required: true
                  type: string
                - description: Poll choice indices on which to vote.
                  in: formData
                  items:
                    type: integer
                  name: choices
                  required: true
                  type: array
            produces:
                - application/json
            responses:
                "200":
                    description: The updated poll with user vote choices.
                    schema:
                        $ref: '#/definitions/poll'
                "400":
                    description: bad request
                "401":
                    description: unauthorized
                "403":
                    description: forbidden
                "404":
                    description: not found
                "406":
                    description: not acceptable
                "422":
                    description: unprocessable entity
                "500":
                    description: internal server error
            security:
                - OAuth2 Bearer:
                    - write:statuses
            summary: Vote with choices in the given poll.
            tags:
                - polls
    /api/v1/preferences:
        get:
            description: |-
                Example:

                ```

                {
                "posting:default:visibility": "public",
                "posting:default:sensitive": false,
                "posting:default:language": "en",
                "reading:expand:media": "default",
                "reading:expand:spoilers": false,
                "reading:autoplay:gifs": false
                }

                ````
            operationId: preferencesGet
            produces:
                - application/json
            responses:
                "200":
                    description: ""
                    schema:
                        type: object
                "400":
                    description: bad request
                "401":
                    description: unauthorized
                "404":
                    description: not found
                "406":
                    description: not acceptable
                "500":
                    description: internal server error
            security:
                - OAuth2 Bearer:
                    - read:accounts
            summary: Return an object of user preferences.
            tags:
                - preferences
    /api/v1/profile/avatar:
        delete:
            description: If the account doesn't have an avatar, the call succeeds anyway.
            operationId: accountAvatarDelete
            produces:
                - application/json
            responses:
                "200":
                    description: The updated account, including profile source information.
                    schema:
                        $ref: '#/definitions/account'
                "400":
                    description: bad request
                "401":
                    description: unauthorized
                "403":
                    description: forbidden
                "406":
                    description: not acceptable
                "500":
                    description: internal server error
            security:
                - OAuth2 Bearer:
                    - admin
            summary: Delete the authenticated account's avatar.
            tags:
                - accounts
    /api/v1/profile/header:
        delete:
            description: If the account doesn't have a header, the call succeeds anyway.
            operationId: accountHeaderDelete
            produces:
                - application/json
            responses:
                "200":
                    description: The updated account, including profile source information.
                    schema:
                        $ref: '#/definitions/account'
                "400":
                    description: bad request
                "401":
                    description: unauthorized
                "403":
                    description: forbidden
                "406":
                    description: not acceptable
                "500":
                    description: internal server error
            security:
                - OAuth2 Bearer:
                    - admin
            summary: Delete the authenticated account's header.
            tags:
                - accounts
    /api/v1/reports:
        get:
            description: |-
                The reports will be returned in descending chronological order (newest first), with sequential IDs (bigger = newer).

                The next and previous queries can be parsed from the returned Link header.

                Example:

                ```
                <https://example.org/api/v1/reports?limit=20&max_id=01FC0SKA48HNSVR6YKZCQGS2V8>; rel="next", <https://example.org/api/v1/reports?limit=20&min_id=01FC0SKW5JK2Q4EVAV2B462YY0>; rel="prev"
                ````
            operationId: reports
            parameters:
                - description: If set to true, only resolved reports will be returned. If false, only unresolved reports will be returned. If unset, reports will not be filtered on their resolved status.
                  in: query
                  name: resolved
                  type: boolean
                - description: Return only reports that target the given account id.
                  in: query
                  name: target_account_id
                  type: string
                - description: Return only reports *OLDER* than the given max ID (for paging downwards). The report with the specified ID will not be included in the response.
                  in: query
                  name: max_id
                  type: string
                - description: Return only reports *NEWER* than the given since ID. The report with the specified ID will not be included in the response.
                  in: query
                  name: since_id
                  type: string
                - description: Return only reports immediately *NEWER* than the given min ID (for paging upwards). The report with the specified ID will not be included in the response.
                  in: query
                  name: min_id
                  type: string
                - default: 20
                  description: Number of reports to return.
                  in: query
                  maximum: 100
                  minimum: 1
                  name: limit
                  type: integer
            produces:
                - application/json
            responses:
                "200":
                    description: Array of reports.
                    headers:
                        Link:
                            description: Links to the next and previous queries.
                            type: string
                    schema:
                        items:
                            $ref: '#/definitions/report'
                        type: array
                "400":
                    description: bad request
                "401":
                    description: unauthorized
                "404":
                    description: not found
                "406":
                    description: not acceptable
                "500":
                    description: internal server error
            security:
                - OAuth2 Bearer:
                    - read:reports
            summary: See reports created by the requesting account.
            tags:
                - reports
        post:
            consumes:
                - application/json
                - application/xml
                - application/x-www-form-urlencoded
            operationId: reportCreate
            parameters:
                - description: |-
                    ID of the account to report.
                    Sample: 01GPE75FXSH2EGFBF85NXPH3KP
                  in: formData
                  name: account_id
                  required: true
                  type: string
                  x-go-name: AccountID
                - description: |-
                    IDs of statuses to attach to the report to provide additional context.
                    Sample: ["01GPE76N4SBVRZ8K24TW51ZZQ4","01GPE76WN9JZE62EPT3Q9FRRD4"]
                  in: formData
                  items:
                    type: string
                  name: status_ids
                  type: array
                  x-go-name: StatusIDs
                - description: |-
                    The reason for the report. Default maximum of 1000 characters.
                    Sample: Anti-Blackness, transphobia.
                  in: formData
                  name: comment
                  type: string
                  x-go-name: Comment
                - default: false
                  description: |-
                    If the account is remote, should the report be forwarded to the remote admin?
                    Sample: true
                  in: formData
                  name: forward
                  type: boolean
                  x-go-name: Forward
                - default: other
                  description: |-
                    Specify if the report is due to spam, violation of enumerated instance rules, or some other reason.
                    Currently only 'other' is supported.
                    Sample: other
                  in: formData
                  name: category
                  type: string
                  x-go-name: Category
                - description: |-
                    IDs of rules on this instance which have been broken according to the reporter.
                    Sample: ["01GPBN5YDY6JKBWE44H7YQBDCQ","01GPBN65PDWSBPWVDD0SQCFFY3"]
                  in: formData
                  items:
                    type: string
                  name: rule_ids
                  type: array
                  x-go-name: RuleIDs
            produces:
                - application/json
            responses:
                "200":
                    description: The created report.
                    schema:
                        $ref: '#/definitions/report'
                "400":
                    description: bad request
                "401":
                    description: unauthorized
                "404":
                    description: not found
                "406":
                    description: not acceptable
                "500":
                    description: internal server error
            security:
                - OAuth2 Bearer:
                    - write:reports
            summary: Create a new user report with the given parameters.
            tags:
                - reports
    /api/v1/reports/{id}:
        get:
            operationId: reportGet
            parameters:
                - description: ID of the report
                  in: path
                  name: id
                  required: true
                  type: string
            produces:
                - application/json
            responses:
                "200":
                    description: The requested report.
                    schema:
                        $ref: '#/definitions/report'
                "400":
                    description: bad request
                "401":
                    description: unauthorized
                "404":
                    description: not found
                "406":
                    description: not acceptable
                "500":
                    description: internal server error
            security:
                - OAuth2 Bearer:
                    - read:reports
            summary: Get one report with the given id.
            tags:
                - reports
    /api/v1/statuses:
        post:
            consumes:
                - application/json
                - application/xml
                - application/x-www-form-urlencoded
            description: |-
                The parameters can also be given in the body of the request, as JSON, if the content-type is set to 'application/json'.
                The parameters can also be given in the body of the request, as XML, if the content-type is set to 'application/xml'.
            operationId: statusCreate
            parameters:
                - description: |-
                    Text content of the status.
                    If media_ids is provided, this becomes optional.
                    Attaching a poll is optional while status is provided.
                  in: formData
                  name: status
                  type: string
                  x-go-name: Status
                - description: |-
                    Array of Attachment ids to be attached as media.
                    If provided, status becomes optional, and poll cannot be used.

                    If the status is being submitted as a form, the key is 'media_ids[]',
                    but if it's json or xml, the key is 'media_ids'.
                  in: formData
                  items:
                    type: string
                  name: media_ids
                  type: array
                  x-go-name: MediaIDs
                - description: |-
                    Array of possible poll answers.
                    If provided, media_ids cannot be used, and poll[expires_in] must be provided.
                  in: formData
                  items:
                    type: string
                  name: poll[options][]
                  type: array
                  x-go-name: PollOptions
                - description: |-
                    Duration the poll should be open, in seconds.
                    If provided, media_ids cannot be used, and poll[options] must be provided.
                  format: int64
                  in: formData
                  name: poll[expires_in]
                  type: integer
                  x-go-name: PollExpiresIn
                - default: false
                  description: Allow multiple choices on this poll.
                  in: formData
                  name: poll[multiple]
                  type: boolean
                  x-go-name: PollMultiple
                - default: true
                  description: Hide vote counts until the poll ends.
                  in: formData
                  name: poll[hide_totals]
                  type: boolean
                  x-go-name: PollHideTotals
                - description: ID of the status being replied to, if status is a reply.
                  in: formData
                  name: in_reply_to_id
                  type: string
                  x-go-name: InReplyToID
                - description: Status and attached media should be marked as sensitive.
                  in: formData
                  name: sensitive
                  type: boolean
                  x-go-name: Sensitive
                - description: |-
                    Text to be shown as a warning or subject before the actual content.
                    Statuses are generally collapsed behind this field.
                  in: formData
                  name: spoiler_text
                  type: string
                  x-go-name: SpoilerText
                - description: Visibility of the posted status.
                  enum:
                    - public
                    - unlisted
                    - private
                    - mutuals_only
                    - direct
                  in: formData
                  name: visibility
                  type: string
                  x-go-name: Visibility
                - default: false
                  description: If set to true, this status will be "local only" and will NOT be federated beyond the local timeline(s). If set to false (default), this status will be federated to your followers beyond the local timeline(s).
                  in: formData
                  name: local_only
                  type: boolean
                  x-go-name: LocalOnly
                - description: '***DEPRECATED***. Included for back compat only. Only used if set and local_only is not yet. If set to true, this status will be federated beyond the local timeline(s). If set to false, this status will NOT be federated beyond the local timeline(s).'
                  in: formData
                  name: federated
                  type: boolean
                  x-go-name: Federated
                - description: |-
                    ISO 8601 Datetime at which to schedule a status.
                    Providing this parameter will cause ScheduledStatus to be returned instead of Status.
                    Must be at least 5 minutes in the future.

                    This feature isn't implemented yet.
                  in: formData
                  name: scheduled_at
                  type: string
                  x-go-name: ScheduledAt
                - description: ISO 639 language code for this status.
                  in: formData
                  name: language
                  type: string
                  x-go-name: Language
                - description: Content type to use when parsing this status.
                  enum:
                    - text/plain
                    - text/markdown
                  in: formData
                  name: content_type
                  type: string
                  x-go-name: ContentType
            produces:
                - application/json
            responses:
                "200":
                    description: The newly created status.
                    schema:
                        $ref: '#/definitions/status'
                "400":
                    description: bad request
                "401":
                    description: unauthorized
                "403":
                    description: forbidden
                "404":
                    description: not found
                "406":
                    description: not acceptable
                "500":
                    description: internal server error
            security:
                - OAuth2 Bearer:
                    - write:statuses
            summary: Create a new status.
            tags:
                - statuses
    /api/v1/statuses/{id}:
        delete:
            description: |-
                The deleted status will be returned in the response. The `text` field will contain the original text of the status as it was submitted.
                This is useful when doing a 'delete and redraft' type operation.
            operationId: statusDelete
            parameters:
                - description: Target status ID.
                  in: path
                  name: id
                  required: true
                  type: string
            produces:
                - application/json
            responses:
                "200":
                    description: The status that was just deleted.
                    schema:
                        $ref: '#/definitions/status'
                "400":
                    description: bad request
                "401":
                    description: unauthorized
                "403":
                    description: forbidden
                "404":
                    description: not found
                "406":
                    description: not acceptable
                "500":
                    description: internal server error
            security:
                - OAuth2 Bearer:
                    - write:statuses
            summary: Delete status with the given ID. The status must belong to you.
            tags:
                - statuses
        get:
            operationId: statusGet
            parameters:
                - description: Target status ID.
                  in: path
                  name: id
                  required: true
                  type: string
            produces:
                - application/json
            responses:
                "200":
                    description: The requested status.
                    schema:
                        $ref: '#/definitions/status'
                "400":
                    description: bad request
                "401":
                    description: unauthorized
                "403":
                    description: forbidden
                "404":
                    description: not found
                "406":
                    description: not acceptable
                "500":
                    description: internal server error
            security:
                - OAuth2 Bearer:
                    - read:statuses
            summary: View status with the given ID.
            tags:
                - statuses
    /api/v1/statuses/{id}/bookmark:
        post:
            operationId: statusBookmark
            parameters:
                - description: Target status ID.
                  in: path
                  name: id
                  required: true
                  type: string
            produces:
                - application/json
            responses:
                "200":
                    description: The status.
                    schema:
                        $ref: '#/definitions/status'
                "400":
                    description: bad request
                "401":
                    description: unauthorized
                "403":
                    description: forbidden
                "404":
                    description: not found
                "406":
                    description: not acceptable
                "500":
                    description: internal server error
            security:
                - OAuth2 Bearer:
                    - write:statuses
            summary: Bookmark status with the given ID.
            tags:
                - statuses
    /api/v1/statuses/{id}/context:
        get:
            description: The returned statuses will be ordered in a thread structure, so they are suitable to be displayed in the order in which they were returned.
            operationId: threadContext
            parameters:
                - description: Target status ID.
                  in: path
                  name: id
                  required: true
                  type: string
            produces:
                - application/json
            responses:
                "200":
                    description: Thread context object.
                    schema:
                        $ref: '#/definitions/threadContext'
                "400":
                    description: bad request
                "401":
                    description: unauthorized
                "403":
                    description: forbidden
                "404":
                    description: not found
                "406":
                    description: not acceptable
                "500":
                    description: internal server error
            security:
                - OAuth2 Bearer:
                    - read:statuses
            summary: Return ancestors and descendants of the given status.
            tags:
                - statuses
    /api/v1/statuses/{id}/favourite:
        post:
            operationId: statusFave
            parameters:
                - description: Target status ID.
                  in: path
                  name: id
                  required: true
                  type: string
            produces:
                - application/json
            responses:
                "200":
                    description: The newly faved status.
                    schema:
                        $ref: '#/definitions/status'
                "400":
                    description: bad request
                "401":
                    description: unauthorized
                "403":
                    description: forbidden
                "404":
                    description: not found
                "406":
                    description: not acceptable
                "500":
                    description: internal server error
            security:
                - OAuth2 Bearer:
                    - write:statuses
            summary: Star/like/favourite the given status, if permitted.
            tags:
                - statuses
    /api/v1/statuses/{id}/favourited_by:
        get:
            operationId: statusFavedBy
            parameters:
                - description: Target status ID.
                  in: path
                  name: id
                  required: true
                  type: string
            produces:
                - application/json
            responses:
                "200":
                    description: ""
                    schema:
                        items:
                            $ref: '#/definitions/account'
                        type: array
                "400":
                    description: bad request
                "401":
                    description: unauthorized
                "403":
                    description: forbidden
                "404":
                    description: not found
                "406":
                    description: not acceptable
                "500":
                    description: internal server error
            security:
                - OAuth2 Bearer:
                    - read:accounts
            summary: View accounts that have faved/starred/liked the target status.
            tags:
                - statuses
    /api/v1/statuses/{id}/history:
        get:
            description: 'UNIMPLEMENTED: Currently this endpoint will always return an array of length 1, containing only the latest/current version of the status.'
            operationId: statusHistoryGet
            parameters:
                - description: Target status ID.
                  in: path
                  name: id
                  required: true
                  type: string
            produces:
                - application/json
            responses:
                "200":
                    description: ""
                    schema:
                        items:
                            $ref: '#/definitions/statusEdit'
                        type: array
                "400":
                    description: bad request
                "401":
                    description: unauthorized
                "403":
                    description: forbidden
                "404":
                    description: not found
                "406":
                    description: not acceptable
                "500":
                    description: internal server error
            security:
                - OAuth2 Bearer:
                    - read:statuses
            summary: View edit history of status with the given ID.
            tags:
                - statuses
    /api/v1/statuses/{id}/mute:
        post:
            description: |-
                Target status must belong to you or mention you.

                Status thread mutes and unmutes are idempotent. If you already mute a thread, muting it again just means it stays muted and you'll get 200 OK back.
            operationId: statusMute
            parameters:
                - description: Target status ID.
                  in: path
                  name: id
                  required: true
                  type: string
            produces:
                - application/json
            responses:
                "200":
                    description: The now-muted status.
                    schema:
                        $ref: '#/definitions/status'
                "400":
                    description: bad request; you're not part of the target status thread
                "401":
                    description: unauthorized
                "403":
                    description: forbidden
                "404":
                    description: not found
                "406":
                    description: not acceptable
                "500":
                    description: internal server error
            security:
                - OAuth2 Bearer:
                    - write:mutes
            summary: Mute a status's thread. This prevents notifications from being created for future replies, likes, boosts etc in the thread of which the target status is a part.
            tags:
                - statuses
    /api/v1/statuses/{id}/pin:
        post:
            description: |-
                You can only pin original posts (not reblogs) that you authored yourself.

                Supported privacy levels for pinned posts are public, unlisted, and private/followers-only,
                but only public posts will appear on the web version of your profile.
            operationId: statusPin
            parameters:
                - description: Target status ID.
                  in: path
                  name: id
                  required: true
                  type: string
            produces:
                - application/json
            responses:
                "200":
                    description: The status.
                    schema:
                        $ref: '#/definitions/status'
                "400":
                    description: bad request
                "401":
                    description: unauthorized
                "403":
                    description: forbidden
                "404":
                    description: not found
                "406":
                    description: not acceptable
                "500":
                    description: internal server error
            security:
                - OAuth2 Bearer:
                    - write:accounts
            summary: Pin a status to the top of your profile, and add it to your Featured ActivityPub collection.
            tags:
                - statuses
    /api/v1/statuses/{id}/reblog:
        post:
            description: |-
                If the target status is rebloggable/boostable, it will be shared with your followers.
                This is equivalent to an ActivityPub 'Announce' activity.
            operationId: statusReblog
            parameters:
                - description: Target status ID.
                  in: path
                  name: id
                  required: true
                  type: string
            produces:
                - application/json
            responses:
                "200":
                    description: The boost of the status.
                    schema:
                        $ref: '#/definitions/status'
                "400":
                    description: bad request
                "401":
                    description: unauthorized
                "403":
                    description: forbidden
                "404":
                    description: not found
                "406":
                    description: not acceptable
                "500":
                    description: internal server error
            security:
                - OAuth2 Bearer:
                    - write:statuses
            summary: Reblog/boost status with the given ID.
            tags:
                - statuses
    /api/v1/statuses/{id}/reblogged_by:
        get:
            operationId: statusBoostedBy
            parameters:
                - description: Target status ID.
                  in: path
                  name: id
                  required: true
                  type: string
            produces:
                - application/json
            responses:
                "200":
                    description: ""
                    schema:
                        items:
                            $ref: '#/definitions/account'
                        type: array
                "400":
                    description: bad request
                "401":
                    description: unauthorized
                "403":
                    description: forbidden
                "404":
                    description: not found
            security:
                - OAuth2 Bearer:
                    - read:accounts
            summary: View accounts that have reblogged/boosted the target status.
            tags:
                - statuses
    /api/v1/statuses/{id}/source:
        get:
            operationId: statusSourceGet
            parameters:
                - description: Target status ID.
                  in: path
                  name: id
                  required: true
                  type: string
            produces:
                - application/json
            responses:
                "200":
                    description: ""
                    schema:
                        items:
                            $ref: '#/definitions/statusSource'
                        type: array
                "400":
                    description: bad request
                "401":
                    description: unauthorized
                "403":
                    description: forbidden
                "404":
                    description: not found
                "406":
                    description: not acceptable
                "500":
                    description: internal server error
            security:
                - OAuth2 Bearer:
                    - read:statuses
            summary: View source text of status with the given ID. Requester must own the status.
            tags:
                - statuses
    /api/v1/statuses/{id}/unbookmark:
        post:
            operationId: statusUnbookmark
            parameters:
                - description: Target status ID.
                  in: path
                  name: id
                  required: true
                  type: string
            produces:
                - application/json
            responses:
                "200":
                    description: The status.
                    schema:
                        $ref: '#/definitions/status'
                "400":
                    description: bad request
                "401":
                    description: unauthorized
                "403":
                    description: forbidden
                "404":
                    description: not found
                "406":
                    description: not acceptable
                "500":
                    description: internal server error
            security:
                - OAuth2 Bearer:
                    - write:statuses
            summary: Unbookmark status with the given ID.
            tags:
                - statuses
    /api/v1/statuses/{id}/unfavourite:
        post:
            operationId: statusUnfave
            parameters:
                - description: Target status ID.
                  in: path
                  name: id
                  required: true
                  type: string
            produces:
                - application/json
            responses:
                "200":
                    description: The unfaved status.
                    schema:
                        $ref: '#/definitions/status'
                "400":
                    description: bad request
                "401":
                    description: unauthorized
                "403":
                    description: forbidden
                "404":
                    description: not found
                "406":
                    description: not acceptable
                "500":
                    description: internal server error
            security:
                - OAuth2 Bearer:
                    - write:statuses
            summary: Unstar/unlike/unfavourite the given status.
            tags:
                - statuses
    /api/v1/statuses/{id}/unmute:
        post:
            description: |-
                Target status must belong to you or mention you.

                Status thread mutes and unmutes are idempotent. If you already unmuted a thread, unmuting it again just means it stays unmuted and you'll get 200 OK back.
            operationId: statusUnmute
            parameters:
                - description: Target status ID.
                  in: path
                  name: id
                  required: true
                  type: string
            produces:
                - application/json
            responses:
                "200":
                    description: The now-unmuted status.
                    schema:
                        $ref: '#/definitions/status'
                "400":
                    description: bad request; you're not part of the target status thread
                "401":
                    description: unauthorized
                "403":
                    description: forbidden
                "404":
                    description: not found
                "406":
                    description: not acceptable
                "500":
                    description: internal server error
            security:
                - OAuth2 Bearer:
                    - write:mutes
            summary: Unmute a status's thread. This reenables notifications for future replies, likes, boosts etc in the thread of which the target status is a part.
            tags:
                - statuses
    /api/v1/statuses/{id}/unpin:
        post:
            operationId: statusUnpin
            parameters:
                - description: Target status ID.
                  in: path
                  name: id
                  required: true
                  type: string
            produces:
                - application/json
            responses:
                "200":
                    description: The status.
                    schema:
                        $ref: '#/definitions/status'
                "400":
                    description: bad request
                "401":
                    description: unauthorized
                "403":
                    description: forbidden
                "404":
                    description: not found
                "406":
                    description: not acceptable
                "500":
                    description: internal server error
            security:
                - OAuth2 Bearer:
                    - write:accounts
            summary: Unpin one of your pinned statuses.
            tags:
                - statuses
    /api/v1/statuses/{id}/unreblog:
        post:
            operationId: statusUnreblog
            parameters:
                - description: Target status ID.
                  in: path
                  name: id
                  required: true
                  type: string
            produces:
                - application/json
            responses:
                "200":
                    description: The unboosted status.
                    schema:
                        $ref: '#/definitions/status'
                "400":
                    description: bad request
                "401":
                    description: unauthorized
                "403":
                    description: forbidden
                "404":
                    description: not found
                "406":
                    description: not acceptable
                "500":
                    description: internal server error
            security:
                - OAuth2 Bearer:
                    - write:statuses
            summary: Unreblog/unboost status with the given ID.
            tags:
                - statuses
    /api/v1/streaming:
        get:
            description: |-
                The scheme used should *always* be `wss`. The streaming basepath can be viewed at `/api/v1/instance`.

                On a successful connection, a code `101` will be returned, which indicates that the connection is being upgraded to a secure websocket connection.

                As long as the connection is open, various message types will be streamed into it.

                GoToSocial will ping the connection every 30 seconds to check whether the client is still receiving.

                If the ping fails, or something else goes wrong during transmission, then the connection will be dropped, and the client will be expected to start it again.
            operationId: streamGet
            parameters:
                - description: Access token for the requesting account.
                  in: query
                  name: access_token
                  required: true
                  type: string
                - description: |-
                    Type of stream to request.

                    Options are:

                    `user`: receive updates for the account's home timeline.
                    `public`: receive updates for the public timeline.
                    `public:local`: receive updates for the local timeline.
                    `hashtag`: receive updates for a given hashtag.
                    `hashtag:local`: receive local updates for a given hashtag.
                    `list`: receive updates for a certain list of accounts.
                    `direct`: receive updates for direct messages.
                  in: query
                  name: stream
                  required: true
                  type: string
                - description: |-
                    ID of the list to subscribe to.
                    Only used if stream type is 'list'.
                  in: query
                  name: list
                  type: string
                - description: |-
                    Name of the tag to subscribe to.
                    Only used if stream type is 'hashtag' or 'hashtag:local'.
                  in: query
                  name: tag
                  type: string
            produces:
                - application/json
            responses:
                "101":
                    description: ""
                    schema:
                        properties:
                            event:
                                description: |-
                                    The type of event being received.

                                    `update`: a new status has been received.
                                    `notification`: a new notification has been received.
                                    `delete`: a status has been deleted.
                                    `filters_changed`: filters (including keywords and statuses) have changed.
                                enum:
                                    - update
                                    - notification
                                    - delete
                                    - filters_changed
                                type: string
                            payload:
                                description: |-
                                    The payload of the streamed message.
                                    Different depending on the `event` type.

                                    If present, it should be parsed as a string.

                                    If `event` = `update`, then the payload will be a JSON string of a status.
                                    If `event` = `notification`, then the payload will be a JSON string of a notification.
                                    If `event` = `delete`, then the payload will be a status ID.
                                    If `event` = `filters_changed`, then there is no payload.
                                example: '{"id":"01FC3TZ5CFG6H65GCKCJRKA669","created_at":"2021-08-02T16:25:52Z","sensitive":false,"spoiler_text":"","visibility":"public","language":"en","uri":"https://gts.superseriousbusiness.org/users/dumpsterqueer/statuses/01FC3TZ5CFG6H65GCKCJRKA669","url":"https://gts.superseriousbusiness.org/@dumpsterqueer/statuses/01FC3TZ5CFG6H65GCKCJRKA669","replies_count":0,"reblogs_count":0,"favourites_count":0,"favourited":false,"reblogged":false,"muted":false,"bookmarked":fals…//gts.superseriousbusiness.org/fileserver/01JNN207W98SGG3CBJ76R5MVDN/header/original/019036W043D8FXPJKSKCX7G965.png","header_static":"https://gts.superseriousbusiness.org/fileserver/01JNN207W98SGG3CBJ76R5MVDN/header/small/019036W043D8FXPJKSKCX7G965.png","followers_count":33,"following_count":28,"statuses_count":126,"last_status_at":"2021-08-02T16:25:52Z","emojis":[],"fields":[]},"media_attachments":[],"mentions":[],"tags":[],"emojis":[],"card":null,"poll":null,"text":"a"}'
                                type: string
                            stream:
                                items:
                                    enum:
                                        - user
                                        - public
                                        - public:local
                                        - hashtag
                                        - hashtag:local
                                        - list
                                        - direct
                                    type: string
                                type: array
                        type: object
                "400":
                    description: bad request
                "401":
                    description: unauthorized
            schemes:
                - wss
            security:
                - OAuth2 Bearer:
                    - read:streaming
            summary: Initiate a websocket connection for live streaming of statuses and notifications.
            tags:
                - streaming
    /api/v1/tags/{tag_name}:
        get:
            description: If the tag does not exist, this method will not create it in the database.
            operationId: getTag
            parameters:
                - description: Name of the tag (no leading `#`)
                  in: path
                  name: tag_name
                  required: true
                  type: string
            produces:
                - application/json
            responses:
                "200":
                    description: Info about the tag.
                    schema:
                        $ref: '#/definitions/tag'
                "400":
                    description: bad request
                "401":
                    description: unauthorized
                "404":
                    description: not found
                "406":
                    description: not acceptable
                "500":
                    description: internal server error
            security:
                - OAuth2 Bearer:
                    - read:follows
            summary: Get details for a hashtag, including whether you currently follow it.
            tags:
                - tags
    /api/v1/tags/{tag_name}/follow:
        post:
            description: 'Idempotent: if you are already following the tag, this call will still succeed.'
            operationId: followTag
            parameters:
                - description: Name of the tag (no leading `#`)
                  in: path
                  name: tag_name
                  required: true
                  type: string
            produces:
                - application/json
            responses:
                "200":
                    description: Info about the tag.
                    schema:
                        $ref: '#/definitions/tag'
                "400":
                    description: bad request
                "401":
                    description: unauthorized
                "403":
                    description: forbidden
                "500":
                    description: internal server error
            security:
                - OAuth2 Bearer:
                    - write:follows
            summary: Follow a hashtag.
            tags:
                - tags
    /api/v1/tags/{tag_name}/unfollow:
        post:
            description: 'Idempotent: if you are not following the tag, this call will still succeed.'
            operationId: unfollowTag
            parameters:
                - description: Name of the tag (no leading `#`)
                  in: path
                  name: tag_name
                  required: true
                  type: string
            produces:
                - application/json
            responses:
                "200":
                    description: Info about the tag.
                    schema:
                        $ref: '#/definitions/tag'
                "400":
                    description: bad request
                "401":
                    description: unauthorized
                "403":
                    description: forbidden
<<<<<<< HEAD
=======
                "404":
                    description: unauthorized
>>>>>>> 4fa0d412
                "500":
                    description: internal server error
            security:
                - OAuth2 Bearer:
                    - write:follows
            summary: Unfollow a hashtag.
            tags:
                - tags
    /api/v1/timelines/home:
        get:
            description: |-
                The statuses will be returned in descending chronological order (newest first), with sequential IDs (bigger = newer).

                The returned Link header can be used to generate the previous and next queries when scrolling up or down a timeline.

                Example:

                ```
                <https://example.org/api/v1/timelines/home?limit=20&max_id=01FC3GSQ8A3MMJ43BPZSGEG29M>; rel="next", <https://example.org/api/v1/timelines/home?limit=20&min_id=01FC3KJW2GYXSDDRA6RWNDM46M>; rel="prev"
                ````
            operationId: homeTimeline
            parameters:
                - description: Return only statuses *OLDER* than the given max status ID. The status with the specified ID will not be included in the response.
                  in: query
                  name: max_id
                  type: string
                - description: Return only statuses *newer* than the given since status ID. The status with the specified ID will not be included in the response.
                  in: query
                  name: since_id
                  type: string
                - description: Return only statuses *immediately newer* than the given since status ID. The status with the specified ID will not be included in the response.
                  in: query
                  name: min_id
                  type: string
                - default: 20
                  description: Number of statuses to return.
                  in: query
                  name: limit
                  type: integer
                - default: false
                  description: Show only statuses posted by local accounts.
                  in: query
                  name: local
                  type: boolean
            produces:
                - application/json
            responses:
                "200":
                    description: Array of statuses.
                    headers:
                        Link:
                            description: Links to the next and previous queries.
                            type: string
                    schema:
                        items:
                            $ref: '#/definitions/status'
                        type: array
                "400":
                    description: bad request
                "401":
                    description: unauthorized
            security:
                - OAuth2 Bearer:
                    - read:statuses
            summary: See statuses/posts by accounts you follow.
            tags:
                - timelines
    /api/v1/timelines/list/{id}:
        get:
            description: |-
                The statuses will be returned in descending chronological order (newest first), with sequential IDs (bigger = newer).

                The returned Link header can be used to generate the previous and next queries when scrolling up or down a timeline.

                Example:

                ```
                <https://example.org/api/v1/timelines/list/01H0W619198FX7J54NF7EH1NG2?limit=20&max_id=01FC3GSQ8A3MMJ43BPZSGEG29M>; rel="next", <https://example.org/api/v1/timelines/list/01H0W619198FX7J54NF7EH1NG2?limit=20&min_id=01FC3KJW2GYXSDDRA6RWNDM46M>; rel="prev"
                ````
            operationId: listTimeline
            parameters:
                - description: ID of the list
                  in: path
                  name: id
                  required: true
                  type: string
                - description: Return only statuses *OLDER* than the given max status ID. The status with the specified ID will not be included in the response.
                  in: query
                  name: max_id
                  type: string
                - description: Return only statuses *NEWER* than the given since status ID. The status with the specified ID will not be included in the response.
                  in: query
                  name: since_id
                  type: string
                - description: Return only statuses *NEWER* than the given since status ID. The status with the specified ID will not be included in the response.
                  in: query
                  name: min_id
                  type: string
                - default: 20
                  description: Number of statuses to return.
                  in: query
                  name: limit
                  type: integer
            produces:
                - application/json
            responses:
                "200":
                    description: Array of statuses.
                    headers:
                        Link:
                            description: Links to the next and previous queries.
                            type: string
                    schema:
                        items:
                            $ref: '#/definitions/status'
                        type: array
                "400":
                    description: bad request
                "401":
                    description: unauthorized
            security:
                - OAuth2 Bearer:
                    - read:lists
            summary: See statuses/posts from the given list timeline.
            tags:
                - timelines
    /api/v1/timelines/public:
        get:
            description: |-
                The statuses will be returned in descending chronological order (newest first), with sequential IDs (bigger = newer).

                The returned Link header can be used to generate the previous and next queries when scrolling up or down a timeline.

                Example:

                ```
                <https://example.org/api/v1/timelines/public?limit=20&max_id=01FC3GSQ8A3MMJ43BPZSGEG29M>; rel="next", <https://example.org/api/v1/timelines/public?limit=20&min_id=01FC3KJW2GYXSDDRA6RWNDM46M>; rel="prev"
                ````
            operationId: publicTimeline
            parameters:
                - description: Return only statuses *OLDER* than the given max status ID. The status with the specified ID will not be included in the response.
                  in: query
                  name: max_id
                  type: string
                - description: Return only statuses *NEWER* than the given since status ID. The status with the specified ID will not be included in the response.
                  in: query
                  name: since_id
                  type: string
                - description: Return only statuses *NEWER* than the given since status ID. The status with the specified ID will not be included in the response.
                  in: query
                  name: min_id
                  type: string
                - default: 20
                  description: Number of statuses to return.
                  in: query
                  name: limit
                  type: integer
                - default: false
                  description: Show only statuses posted by local accounts.
                  in: query
                  name: local
                  type: boolean
            produces:
                - application/json
            responses:
                "200":
                    description: Array of statuses.
                    headers:
                        Link:
                            description: Links to the next and previous queries.
                            type: string
                    schema:
                        items:
                            $ref: '#/definitions/status'
                        type: array
                "400":
                    description: bad request
                "401":
                    description: unauthorized
            security:
                - OAuth2 Bearer:
                    - read:statuses
            summary: See public statuses/posts that your instance is aware of.
            tags:
                - timelines
    /api/v1/timelines/tag/{tag_name}:
        get:
            description: |-
                The statuses will be returned in descending chronological order (newest first), with sequential IDs (bigger = newer).

                The returned Link header can be used to generate the previous and next queries when scrolling up or down a timeline.

                Example:

                ```
                <https://example.org/api/v1/timelines/tag/example?limit=20&max_id=01FC3GSQ8A3MMJ43BPZSGEG29M>; rel="next", <https://example.org/api/v1/timelines/tag/example?limit=20&min_id=01FC3KJW2GYXSDDRA6RWNDM46M>; rel="prev"
                ````
            operationId: tagTimeline
            parameters:
                - description: Name of the tag
                  in: path
                  name: tag_name
                  required: true
                  type: string
                - description: Return only statuses *OLDER* than the given max status ID. The status with the specified ID will not be included in the response.
                  in: query
                  name: max_id
                  type: string
                - description: Return only statuses *newer* than the given since status ID. The status with the specified ID will not be included in the response.
                  in: query
                  name: since_id
                  type: string
                - description: Return only statuses *immediately newer* than the given since status ID. The status with the specified ID will not be included in the response.
                  in: query
                  name: min_id
                  type: string
                - default: 20
                  description: Number of statuses to return.
                  in: query
                  maximum: 40
                  minimum: 1
                  name: limit
                  type: integer
            produces:
                - application/json
            responses:
                "200":
                    description: Array of statuses.
                    headers:
                        Link:
                            description: Links to the next and previous queries.
                            type: string
                    schema:
                        items:
                            $ref: '#/definitions/status'
                        type: array
                "400":
                    description: bad request
                "401":
                    description: unauthorized
            security:
                - OAuth2 Bearer:
                    - read:statuses
            summary: See public statuses that use the given hashtag (case insensitive).
            tags:
                - timelines
    /api/v1/user:
        get:
            operationId: getUser
            produces:
                - application/json
            responses:
                "200":
                    description: The requested user.
                    schema:
                        $ref: '#/definitions/user'
                "400":
                    description: bad request
                "401":
                    description: unauthorized
                "403":
                    description: forbidden
                "406":
                    description: not acceptable
                "500":
                    description: internal error
            security:
                - OAuth2 Bearer:
                    - read:user
            summary: Get your own user model.
            tags:
                - user
    /api/v1/user/email_change:
        post:
            consumes:
                - application/json
                - application/xml
                - application/x-www-form-urlencoded
            operationId: userEmailChange
            parameters:
                - description: User's current password, for verification.
                  in: formData
                  name: password
                  required: true
                  type: string
                  x-go-name: Password
                - description: Desired new email address.
                  in: formData
                  name: new_email
                  required: true
                  type: string
                  x-go-name: NewEmail
            produces:
                - application/json
            responses:
                "202":
                    description: 'Accepted: email change is processing; check your inbox to confirm new address.'
                    schema:
                        $ref: '#/definitions/user'
                "400":
                    description: bad request
                "401":
                    description: unauthorized
                "403":
                    description: forbidden
                "406":
                    description: not acceptable
                "409":
                    description: 'Conflict: desired email address already in use'
                "500":
                    description: internal error
            security:
                - OAuth2 Bearer:
                    - write:user
            summary: Request changing the email address of authenticated user.
            tags:
                - user
    /api/v1/user/password_change:
        post:
            consumes:
                - application/json
                - application/xml
                - application/x-www-form-urlencoded
            description: |-
                The parameters can also be given in the body of the request, as JSON, if the content-type is set to 'application/json'.
                The parameters can also be given in the body of the request, as XML, if the content-type is set to 'application/xml'.
            operationId: userPasswordChange
            parameters:
                - description: User's previous password.
                  in: formData
                  name: old_password
                  required: true
                  type: string
                  x-go-name: OldPassword
                - description: |-
                    Desired new password.
                    If the password does not have high enough entropy, it will be rejected.
                    See https://github.com/wagslane/go-password-validator
                  in: formData
                  name: new_password
                  required: true
                  type: string
                  x-go-name: NewPassword
            produces:
                - application/json
            responses:
                "200":
                    description: Change successful
                "400":
                    description: bad request
                "401":
                    description: unauthorized
                "403":
                    description: forbidden
                "406":
                    description: not acceptable
                "422":
                    description: unprocessable request because instance is running with OIDC backend
                "500":
                    description: internal error
            security:
                - OAuth2 Bearer:
                    - write:user
            summary: Change the password of authenticated user.
            tags:
                - user
    /api/v2/admin/accounts:
        get:
            description: |-
                Returned accounts will be ordered alphabetically (a-z) by domain + username.

                The next and previous queries can be parsed from the returned Link header.
                Example:

                ```
                <https://example.org/api/v2/admin/accounts?limit=80&max_id=example.org%2F%40someone>; rel="next", <https://example.org/api/v2/admin/accounts?limit=80&min_id=example.org%2F%40someone_else>; rel="prev"
                ````
            operationId: adminAccountsGetV2
            parameters:
                - description: Filter for `local` or `remote` accounts.
                  in: query
                  name: origin
                  type: string
                - description: Filter for `active`, `pending`, `disabled`, `silenced`, or `suspended` accounts.
                  in: query
                  name: status
                  type: string
                - description: Filter for accounts with staff permissions (users that can manage reports).
                  in: query
                  name: permissions
                  type: string
                - description: Filter for users with these roles.
                  in: query
                  items:
                    type: string
                  name: role_ids[]
                  type: array
                - description: Lookup users invited by the account with this ID.
                  in: query
                  name: invited_by
                  type: string
                - description: Search for the given username.
                  in: query
                  name: username
                  type: string
                - description: Search for the given display name.
                  in: query
                  name: display_name
                  type: string
                - description: Filter by the given domain.
                  in: query
                  name: by_domain
                  type: string
                - description: Lookup a user with this email.
                  in: query
                  name: email
                  type: string
                - description: Lookup users with this IP address.
                  in: query
                  name: ip
                  type: string
                - description: max_id in the form `[domain]/@[username]`. All results returned will be later in the alphabet than `[domain]/@[username]`. For example, if max_id = `example.org/@someone` then returned entries might contain `example.org/@someone_else`, `later.example.org/@someone`, etc. Local account IDs in this form use an empty string for the `[domain]` part, for example local account with username `someone` would be `/@someone`.
                  in: query
                  name: max_id
                  type: string
                - description: min_id in the form `[domain]/@[username]`. All results returned will be earlier in the alphabet than `[domain]/@[username]`. For example, if min_id = `example.org/@someone` then returned entries might contain `example.org/@earlier_account`, `earlier.example.org/@someone`, etc. Local account IDs in this form use an empty string for the `[domain]` part, for example local account with username `someone` would be `/@someone`.
                  in: query
                  name: min_id
                  type: string
                - default: 50
                  description: Maximum number of results to return.
                  in: query
                  maximum: 200
                  minimum: 1
                  name: limit
                  type: integer
            produces:
                - application/json
            responses:
                "200":
                    description: ""
                    headers:
                        Link:
                            description: Links to the next and previous queries.
                            type: string
                    schema:
                        items:
                            $ref: '#/definitions/adminAccountInfo'
                        type: array
                "400":
                    description: bad request
                "401":
                    description: unauthorized
                "403":
                    description: forbidden
                "404":
                    description: not found
                "406":
                    description: not acceptable
                "500":
                    description: internal server error
            security:
                - OAuth2 Bearer:
                    - admin
            summary: View + page through known accounts according to given filters.
            tags:
                - admin
    /api/v2/filters:
        get:
            operationId: filtersV2Get
            produces:
                - application/json
            responses:
                "200":
                    description: Requested filters.
                    schema:
                        items:
                            $ref: '#/definitions/filterV2'
                        type: array
                "400":
                    description: bad request
                "401":
                    description: unauthorized
                "404":
                    description: not found
                "406":
                    description: not acceptable
                "500":
                    description: internal server error
            security:
                - OAuth2 Bearer:
                    - read:filters
            summary: Get all filters for the authenticated account.
            tags:
                - filters
        post:
            consumes:
                - application/json
                - application/xml
                - application/x-www-form-urlencoded
            operationId: filterV2Post
            parameters:
                - description: |-
                    The name of the filter.

                    Sample: illuminati nonsense
                  in: formData
                  maxLength: 200
                  minLength: 1
                  name: title
                  required: true
                  type: string
                - collectionFormat: multi
                  description: |-
                    The contexts in which the filter should be applied.

                    Sample: home, public
                  enum:
                    - home
                    - notifications
                    - public
                    - thread
                    - account
                  in: formData
                  items:
                    type: string
                  minItems: 1
                  name: context[]
                  required: true
                  type: array
                  uniqueItems: true
                - description: |-
                    Number of seconds from now that the filter should expire. If omitted, filter never expires.

                    Sample: 86400
                  in: formData
                  name: expires_in
                  type: number
                - default: warn
                  description: |-
                    The action to be taken when a status matches this filter.

                    Sample: warn
                  enum:
                    - warn
                    - hide
                  in: formData
                  name: filter_action
                  type: string
                - collectionFormat: multi
                  description: Keywords to be added (if not using id param) or updated (if using id param).
                  in: formData
                  items:
                    type: string
                  name: keywords_attributes[][keyword]
                  type: array
                - collectionFormat: multi
                  description: Should each keyword consider word boundaries?
                  in: formData
                  items:
                    type: boolean
                  name: keywords_attributes[][whole_word]
                  type: array
                - collectionFormat: multi
                  description: Statuses to be added to the filter.
                  in: formData
                  items:
                    type: string
                  name: statuses_attributes[][status_id]
                  type: array
            produces:
                - application/json
            responses:
                "200":
                    description: New filter.
                    schema:
                        $ref: '#/definitions/filterV2'
                "400":
                    description: bad request
                "401":
                    description: unauthorized
                "403":
                    description: forbidden to moved accounts
                "404":
                    description: not found
                "406":
                    description: not acceptable
                "409":
                    description: conflict (duplicate title, keyword, or status)
                "422":
                    description: unprocessable content
                "500":
                    description: internal server error
            security:
                - OAuth2 Bearer:
                    - write:filters
            summary: Create a single filter.
            tags:
                - filters
    /api/v2/filters/{id}:
        delete:
            operationId: filterV2Delete
            parameters:
                - description: ID of the filter
                  in: path
                  name: id
                  required: true
                  type: string
            produces:
                - application/json
            responses:
                "200":
                    description: filter deleted
                "400":
                    description: bad request
                "401":
                    description: unauthorized
                "404":
                    description: not found
                "406":
                    description: not acceptable
                "500":
                    description: internal server error
            security:
                - OAuth2 Bearer:
                    - write:filters
            summary: Delete a single filter with the given ID.
            tags:
                - filters
        get:
            operationId: filterV2Get
            parameters:
                - description: ID of the filter
                  in: path
                  name: id
                  required: true
                  type: string
            produces:
                - application/json
            responses:
                "200":
                    description: Requested filter.
                    schema:
                        $ref: '#/definitions/filterV2'
                "400":
                    description: bad request
                "401":
                    description: unauthorized
                "404":
                    description: not found
                "406":
                    description: not acceptable
                "500":
                    description: internal server error
            security:
                - OAuth2 Bearer:
                    - read:filters
            summary: Get a single filter with the given ID.
            tags:
                - filters
        put:
            consumes:
                - application/json
                - application/xml
                - application/x-www-form-urlencoded
            description: |-
                Note that this is actually closer to a PATCH operation:
                only provided fields will be updated, and omitted fields will remain set to previous values.
            operationId: filterV2Put
            parameters:
                - description: ID of the filter.
                  in: path
                  name: id
                  required: true
                  type: string
                - description: |-
                    The name of the filter.

                    Sample: illuminati nonsense
                  in: formData
                  maxLength: 200
                  minLength: 1
                  name: title
                  required: true
                  type: string
                - collectionFormat: multi
                  description: Keywords to be added to the created filter.
                  in: formData
                  items:
                    type: string
                  name: keywords_attributes[][keyword]
                  type: array
                - collectionFormat: multi
                  description: Should each keyword consider word boundaries?
                  in: formData
                  items:
                    type: boolean
                  name: keywords_attributes[][whole_word]
                  type: array
                - collectionFormat: multi
                  description: Statuses to be added to the newly created filter.
                  in: formData
                  items:
                    type: string
                  name: statuses_attributes[][status_id]
                  type: array
                - collectionFormat: multi
                  description: |-
                    The contexts in which the filter should be applied.

                    Sample: home, public
                  enum:
                    - home
                    - notifications
                    - public
                    - thread
                    - account
                  in: formData
                  items:
                    type: string
                  minItems: 1
                  name: context[]
                  required: true
                  type: array
                  uniqueItems: true
                - description: |-
                    Number of seconds from now that the filter should expire.

                    Sample: 86400
                  in: formData
                  name: expires_in
                  type: number
                - description: |-
                    The action to be taken when a status matches this filter.

                    Sample: warn
                  enum:
                    - warn
                    - hide
                  in: formData
                  name: filter_action
                  type: string
            produces:
                - application/json
            responses:
                "200":
                    description: Updated filter.
                    schema:
                        $ref: '#/definitions/filterV2'
                "400":
                    description: bad request
                "401":
                    description: unauthorized
                "403":
                    description: forbidden to moved accounts
                "404":
                    description: not found
                "406":
                    description: not acceptable
                "409":
                    description: conflict (duplicate title, keyword, or status)
                "422":
                    description: unprocessable content
                "500":
                    description: internal server error
            security:
                - OAuth2 Bearer:
                    - write:filters
            summary: Update a single filter with the given ID.
            tags:
                - filters
    /api/v2/filters/{id}/keywords:
        get:
            operationId: filterKeywordsGet
            parameters:
                - description: ID of the filter
                  in: path
                  name: id
                  required: true
                  type: string
            produces:
                - application/json
            responses:
                "200":
                    description: Requested filter keywords.
                    schema:
                        items:
                            $ref: '#/definitions/filterKeyword'
                        type: array
                "400":
                    description: bad request
                "401":
                    description: unauthorized
                "404":
                    description: not found
                "406":
                    description: not acceptable
                "500":
                    description: internal server error
            security:
                - OAuth2 Bearer:
                    - read:filters
            summary: Get all filter keywords for a given filter.
            tags:
                - filters
        post:
            consumes:
                - application/json
                - application/xml
                - application/x-www-form-urlencoded
            operationId: filterKeywordPost
            parameters:
                - description: ID of the filter to add the filtered status to.
                  in: path
                  name: id
                  required: true
                  type: string
                - description: |-
                    The text to be filtered

                    Sample: fnord
                  in: formData
                  maxLength: 40
                  minLength: 1
                  name: keyword
                  required: true
                  type: string
                - default: false
                  description: |-
                    Should the filter consider word boundaries?

                    Sample: true
                  in: formData
                  name: whole_word
                  type: boolean
            produces:
                - application/json
            responses:
                "200":
                    description: New filter keyword.
                    schema:
                        $ref: '#/definitions/filterKeyword'
                "400":
                    description: bad request
                "401":
                    description: unauthorized
                "403":
                    description: forbidden to moved accounts
                "404":
                    description: not found
                "406":
                    description: not acceptable
                "409":
                    description: conflict (duplicate keyword)
                "422":
                    description: unprocessable content
                "500":
                    description: internal server error
            security:
                - OAuth2 Bearer:
                    - write:filters
            summary: Add a filter keyword to an existing filter.
            tags:
                - filters
    /api/v2/filters/{id}/statuses:
        get:
            operationId: filterStatusesGet
            parameters:
                - description: ID of the filter
                  in: path
                  name: id
                  required: true
                  type: string
            produces:
                - application/json
            responses:
                "200":
                    description: Requested filter statuses.
                    schema:
                        items:
                            $ref: '#/definitions/filterStatus'
                        type: array
                "400":
                    description: bad request
                "401":
                    description: unauthorized
                "404":
                    description: not found
                "406":
                    description: not acceptable
                "500":
                    description: internal server error
            security:
                - OAuth2 Bearer:
                    - read:filters
            summary: Get all filter statuses for a given filter.
            tags:
                - filters
        post:
            consumes:
                - application/json
                - application/xml
                - application/x-www-form-urlencoded
            operationId: filterStatusPost
            parameters:
                - description: ID of the filter to add the filtered status to.
                  in: path
                  name: id
                  required: true
                  type: string
                - description: |-
                    The ID of the status to filter.

                    Sample: 01HXA2NE0K8T1C70K90E74GYD0
                  in: formData
                  name: status_id
                  required: true
                  type: string
            produces:
                - application/json
            responses:
                "200":
                    description: New filter status.
                    schema:
                        $ref: '#/definitions/filterStatus'
                "400":
                    description: bad request
                "401":
                    description: unauthorized
                "403":
                    description: forbidden to moved accounts
                "404":
                    description: not found
                "406":
                    description: not acceptable
                "409":
                    description: conflict (duplicate status)
                "422":
                    description: unprocessable content
                "500":
                    description: internal server error
            security:
                - OAuth2 Bearer:
                    - write:filters
            summary: Add a filter status to an existing filter.
            tags:
                - filters
    /api/v2/filters/keywords/{id}:
        delete:
            operationId: filterKeywordDelete
            parameters:
                - description: ID of the filter keyword
                  in: path
                  name: id
                  required: true
                  type: string
            produces:
                - application/json
            responses:
                "200":
                    description: filter keyword deleted
                "400":
                    description: bad request
                "401":
                    description: unauthorized
                "404":
                    description: not found
                "406":
                    description: not acceptable
                "500":
                    description: internal server error
            security:
                - OAuth2 Bearer:
                    - write:filters
            summary: Delete a single filter keyword with the given ID.
            tags:
                - filters
        get:
            operationId: filterKeywordGet
            parameters:
                - description: ID of the filter keyword
                  in: path
                  name: id
                  required: true
                  type: string
            produces:
                - application/json
            responses:
                "200":
                    description: Requested filter keyword.
                    schema:
                        $ref: '#/definitions/filterKeyword'
                "400":
                    description: bad request
                "401":
                    description: unauthorized
                "404":
                    description: not found
                "406":
                    description: not acceptable
                "500":
                    description: internal server error
            security:
                - OAuth2 Bearer:
                    - read:filters
            summary: Get a single filter keyword with the given ID.
            tags:
                - filters
    /api/v2/filters/keywords{id}:
        put:
            consumes:
                - application/json
                - application/xml
                - application/x-www-form-urlencoded
            operationId: filterKeywordPut
            parameters:
                - description: ID of the filter keyword to update.
                  in: path
                  name: id
                  required: true
                  type: string
                - description: |-
                    The text to be filtered

                    Sample: fnord
                  in: formData
                  maxLength: 40
                  minLength: 1
                  name: keyword
                  required: true
                  type: string
                - description: |-
                    Should the filter consider word boundaries?

                    Sample: true
                  in: formData
                  name: whole_word
                  type: boolean
            produces:
                - application/json
            responses:
                "200":
                    description: Updated filter keyword.
                    schema:
                        $ref: '#/definitions/filterKeyword'
                "400":
                    description: bad request
                "401":
                    description: unauthorized
                "403":
                    description: forbidden to moved accounts
                "404":
                    description: not found
                "406":
                    description: not acceptable
                "409":
                    description: conflict (duplicate keyword)
                "422":
                    description: unprocessable content
                "500":
                    description: internal server error
            security:
                - OAuth2 Bearer:
                    - write:filters
            summary: Update a single filter keyword with the given ID.
            tags:
                - filters
    /api/v2/filters/statuses/{id}:
        delete:
            operationId: filterStatusDelete
            parameters:
                - description: ID of the filter status
                  in: path
                  name: id
                  required: true
                  type: string
            produces:
                - application/json
            responses:
                "200":
                    description: filter status deleted
                "400":
                    description: bad request
                "401":
                    description: unauthorized
                "404":
                    description: not found
                "406":
                    description: not acceptable
                "500":
                    description: internal server error
            security:
                - OAuth2 Bearer:
                    - write:filters
            summary: Delete a single filter status with the given ID.
            tags:
                - filters
        get:
            operationId: filterStatusGet
            parameters:
                - description: ID of the filter status
                  in: path
                  name: id
                  required: true
                  type: string
            produces:
                - application/json
            responses:
                "200":
                    description: Requested filter status.
                    schema:
                        $ref: '#/definitions/filterStatus'
                "400":
                    description: bad request
                "401":
                    description: unauthorized
                "404":
                    description: not found
                "406":
                    description: not acceptable
                "500":
                    description: internal server error
            security:
                - OAuth2 Bearer:
                    - read:filters
            summary: Get a single filter status with the given ID.
            tags:
                - filters
    /api/v2/instance:
        get:
            operationId: instanceGetV2
            produces:
                - application/json
            responses:
                "200":
                    description: Instance information.
                    schema:
                        $ref: '#/definitions/instanceV2'
                "406":
                    description: not acceptable
                "500":
                    description: internal error
            summary: View instance information.
            tags:
                - instance
    /livez:
        get:
            operationId: liveGet
            responses:
                "200":
                    description: OK
            summary: Returns code 200 with no body if GoToSocial is "live", ie., able to respond to HTTP requests.
            tags:
                - health
        head:
            operationId: liveHead
            responses:
                "200":
                    description: OK
            summary: Returns code 200 if GoToSocial is "live", ie., able to respond to HTTP requests.
            tags:
                - health
    /nodeinfo/2.0:
        get:
            description: 'See: https://nodeinfo.diaspora.software/schema.html'
            operationId: nodeInfoGet
            produces:
                - application/json; profile="http://nodeinfo.diaspora.software/ns/schema/2.0#"
            responses:
                "200":
                    description: ""
                    schema:
                        $ref: '#/definitions/nodeinfo'
            summary: Returns a compliant nodeinfo response to node info queries.
            tags:
                - nodeinfo
    /readyz:
        get:
            description: If GtS is not ready, 500 Internal Error will be returned, and an error will be logged (but not returned to the caller, to avoid leaking internals).
            operationId: readyGet
            responses:
                "200":
                    description: OK
                "500":
                    description: Not ready. Check logs for error message.
            summary: Returns code 200 with no body if GoToSocial is "ready", ie., able to connect to the database backend and do a simple SELECT.
            tags:
                - health
        head:
            description: If GtS is not ready, 500 Internal Error will be returned, and an error will be logged (but not returned to the caller, to avoid leaking internals).
            operationId: readyHead
            responses:
                "200":
                    description: OK
            summary: Returns code 200 with no body if GoToSocial is "ready", ie., able to connect to the database backend and do a simple SELECT.
            tags:
                - health
    /users/{username}/collections/featured:
        get:
            description: |-
                The response will contain an ordered collection of Note URIs in the `items` property.

                It is up to the caller to dereference the provided Note URIs (or not, if they already have them cached).

                HTTP signature is required on the request.
            operationId: s2sFeaturedCollectionGet
            parameters:
                - description: Account name of the user
                  in: path
                  name: username
                  required: true
                  type: string
            produces:
                - application/activity+json
            responses:
                "200":
                    description: ""
                    schema:
                        $ref: '#/definitions/swaggerFeaturedCollection'
                "400":
                    description: bad request
                "401":
                    description: unauthorized
                "403":
                    description: forbidden
                "404":
                    description: not found
            summary: Get the featured collection (pinned posts) for a user.
            tags:
                - s2s/federation
    /users/{username}/outbox:
        get:
            description: |-
                Note that the response will be a Collection with a page as `first`, as shown below, if `page` is `false`.

                If `page` is `true`, then the response will be a single `CollectionPage` without the wrapping `Collection`.

                HTTP signature is required on the request.
            operationId: s2sOutboxGet
            parameters:
                - description: Username of the account.
                  in: path
                  name: username
                  required: true
                  type: string
                - default: false
                  description: Return response as a CollectionPage.
                  in: query
                  name: page
                  type: boolean
                - description: Minimum ID of the next status, used for paging.
                  in: query
                  name: min_id
                  type: string
                - description: Maximum ID of the next status, used for paging.
                  in: query
                  name: max_id
                  type: string
            produces:
                - application/activity+json
            responses:
                "200":
                    description: ""
                    schema:
                        $ref: '#/definitions/swaggerCollection'
                "400":
                    description: bad request
                "401":
                    description: unauthorized
                "403":
                    description: forbidden
                "404":
                    description: not found
            summary: Get the public outbox collection for an actor.
            tags:
                - s2s/federation
    /users/{username}/statuses/{status}/replies:
        get:
            description: |-
                Note that the response will be a Collection with a page as `first`, as shown below, if `page` is `false`.

                If `page` is `true`, then the response will be a single `CollectionPage` without the wrapping `Collection`.

                HTTP signature is required on the request.
            operationId: s2sRepliesGet
            parameters:
                - description: Username of the account.
                  in: path
                  name: username
                  required: true
                  type: string
                - description: ID of the status.
                  in: path
                  name: status
                  required: true
                  type: string
                - default: false
                  description: Return response as a CollectionPage.
                  in: query
                  name: page
                  type: boolean
                - default: false
                  description: Return replies only from accounts other than the status owner.
                  in: query
                  name: only_other_accounts
                  type: boolean
                - description: Minimum ID of the next status, used for paging.
                  in: query
                  name: min_id
                  type: string
            produces:
                - application/activity+json
            responses:
                "200":
                    description: ""
                    schema:
                        $ref: '#/definitions/swaggerCollection'
                "400":
                    description: bad request
                "401":
                    description: unauthorized
                "403":
                    description: forbidden
                "404":
                    description: not found
            summary: Get the replies collection for a status.
            tags:
                - s2s/federation
schemes:
    - https
    - http
securityDefinitions:
    OAuth2 Application:
        flow: application
        scopes:
            write:accounts: grants write access to accounts
        tokenUrl: https://example.org/oauth/token
        type: oauth2
    OAuth2 Bearer:
        authorizationUrl: https://example.org/oauth/authorize
        flow: accessCode
        scopes:
            admin: grants admin access to everything
            admin:accounts: grants admin access to accounts
            read: grants read access to everything
            read:accounts: grants read access to accounts
            read:blocks: grant read access to blocks
            read:custom_emojis: grant read access to custom_emojis
            read:favourites: grant read access to favourites
            read:filters: grant read access to filters
            read:follows: grant read access to follows
            read:lists: grant read access to lists
            read:media: grant read access to media
            read:mutes: grant read access to mutes
            read:notifications: grants read access to notifications
            read:search: grant read access to searches
            read:statuses: grants read access to statuses
            read:streaming: grants read access to streaming api
            read:user: grants read access to user-level info
            write: grants write access to everything
            write:accounts: grants write access to accounts
            write:blocks: grants write access to blocks
            write:filters: grants write access to filters
            write:follows: grants write access to follows
            write:lists: grants write access to lists
            write:media: grants write access to media
            write:mutes: grants write access to mutes
            write:statuses: grants write access to statuses
            write:user: grants write access to user-level info
        tokenUrl: https://example.org/oauth/token
        type: oauth2
swagger: "2.0"<|MERGE_RESOLUTION|>--- conflicted
+++ resolved
@@ -7199,8 +7199,6 @@
             summary: Get an array of all hashtags that you currently follow.
             tags:
                 - tags
-<<<<<<< HEAD
-=======
     /api/v1/import:
         post:
             consumes:
@@ -7250,7 +7248,6 @@
             summary: Upload some CSV-formatted data to your account.
             tags:
                 - import-export
->>>>>>> 4fa0d412
     /api/v1/instance:
         get:
             operationId: instanceGetV1
@@ -9767,11 +9764,8 @@
                     description: unauthorized
                 "403":
                     description: forbidden
-<<<<<<< HEAD
-=======
-                "404":
-                    description: unauthorized
->>>>>>> 4fa0d412
+                "404":
+                    description: unauthorized
                 "500":
                     description: internal server error
             security:
